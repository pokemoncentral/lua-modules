--- conflicted
+++ resolved
@@ -87,13 +87,8 @@
 defaults to the Pokémon's name).
 
 --]]
-<<<<<<< HEAD
 eb.boxPokemon = function(ndex, phase, notes, shownName)
-    local poke = pokes[form.nameToDataindex(ndex)]
-=======
-eb.BoxPokemon = function(ndex, phase, notes, shownName)
     local poke = multigen.getGen(pokes[form.nameToDataindex(ndex)])
->>>>>>> 7ea25574
 
     return string.interp(eb.strings.BOX_POKEMON, {
         notes = notes and string.interp(eb.strings.SMALL_TEXT_NEWLINE, {
