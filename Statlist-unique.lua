--[[

This module prints a list of all Pokémon
having unique base stat total

--]]

local u = {}

local css = require('Css')
local ms = require('MiniSprite')
local gamesUtil = require('Wikilib-games')
local list = require('Wikilib-lists')
local oop = require('Wikilib-oop')
local statsUtil = require('Wikilib-stats')
local str = require('Wikilib-strings')
local tab = require('Wikilib-tables')
<<<<<<< HEAD
local mg = require('Wikilib-multigen')
=======
>>>>>>> 8ddb6395
local gendata = require("Gens-data")
local pokes = require('Poké-data')

--[[

Mapreduce part of the module: returns a table
whose keys are Pokémon names and values their
base stat total, filtering only unique base
stat total values.

Even though makeList allows for some form of
filtering, it does not allow conditions to be
based on the whole collection, making a separate
function necessary.

--]]
local uniqueStatTotal = function(allStats, gen)
    local pokesInGen = table.filter(allStats, function(_, poke)
        return not string.parseInt(poke)
            and gamesUtil.isInGen(poke, gen)
    end)

    -- Mapping to base stat totals
<<<<<<< HEAD
    local tots = table.map(allStats, function(stats)
            return table.fold(stats, 0,
                    function(a, b) return a + mg.getGenValue(b, gendata.latest) end)
        end, list.pokeNames)
=======
    local tots = table.map(pokesInGen, function(pokeStats)
        return statsUtil.statsSum(
                statsUtil.getStatsGen(pokeStats, gen))
    end)
>>>>>>> 8ddb6395

    --[[
        Filtering unique base stat totals only:
        checks if there's not any base stat total
        equal to the current one but of a different
        Pokémon
    --]]
    return table.filter(tots, function(tot, poke)
            return not table.any(tots, function(otherTot, otherPoke)
                return tot == otherTot and poke ~= otherPoke
            end)
    end)
end

--[[

Class representing an entry for the unique stat total
list. By subclassing PokeSortableEntry it implements
all the interfaces needed for sortForm, sortNdex
and makeList in Wikilib/lists

--]]
local Entry = oop.makeClass(list.PokeSortableEntry)

--[[

Constructor: the first argument is a base stat total
and the second the name of the Pokémon having it.
Filtering requires checking other entries, and is
therefore not implemented here: hence, this constructor
never returns nil.

--]]
Entry.new = function(total, name)
    local this = table.merge(Entry.super.new(name), pokes[name])

    this.total = total

    return setmetatable(this, Entry)
end

--[[

Wikicode for a list entry: shows Pokémon ndex,
mini sprite, name and base stats, plus total
and average.

--]]
Entry.__tostring = function(this)
    return string.interp([=[| class="hidden-xs" style="padding: 0.3ex 0.6ex" | ${ndex}
| style="padding: 0.3ex 0.6ex" | ${ms}
| style="padding: 0.3ex 0.6ex" | [[${name}|<span style="color: #000;">${name}</span>]]${form}
| style="padding: 0.3ex 0.6ex" | '''${total}''']=],
        {
            ndex = string.tf(this.ndex),
            ms = ms.staticLua(string.tf(this.ndex) ..
                    (this.formAbbr == 'base' and ''
                            or this.formAbbr or '')),
            name = this.name,
            form = this.formsData and
                    this.formsData.blacklinks[this.formAbbr]
                    or '',
            total = this.total
        })
end

--[[

Wiki interface function: returns the list
of all Pokémon having unique base stat total
in the provided generation, which defaults
to the latest.

Examples:

Latest generation:
{{#invoke: Statlist/unique | statlistUnique }}

Specific generation:
{{#invoke: Statlist/unique | statlistUnique | 4 }}

--]]
u.statlistUnique = function(frame)
    local gen = tonumber(frame.args[1] or gendata.latest)
    return list.makeList({
        source = uniqueStatTotal(require('PokéStats-data'), gen),
        makeEntry = Entry,
        header = string.interp([=[{| class="sortable roundy-corners pull-center text-center white-rows" style="border-spacing: 0; padding: 0.3ex; ${bg};"
|-
! class="hidden-xs" style="padding-top: 0.8ex; padding-bottom: 0.8ex; padding-left: 0.8ex;" | [[Pokédex Nazionale|<span style="color: #000;">#</span>]]
! style="padding-top: 0.8ex; padding-bottom: 0.8ex; padding-left: 0.8ex;" | &nbsp;
! style="padding-top: 0.8ex; padding-bottom: 0.8ex; padding-left: 0.8ex;" | Pokémon
! style="padding-top: 0.8ex; padding-bottom: 0.8ex; padding-left: 0.8ex;" | Totale]=],
            { bg = css.horizGradLua{type = 'pcwiki'} }),
        footer = '|}'
    })
end

u.StatlistUnique = u.statlistUnique

print(u.statlistUnique())

return u<|MERGE_RESOLUTION|>--- conflicted
+++ resolved
@@ -15,10 +15,6 @@
 local statsUtil = require('Wikilib-stats')
 local str = require('Wikilib-strings')
 local tab = require('Wikilib-tables')
-<<<<<<< HEAD
-local mg = require('Wikilib-multigen')
-=======
->>>>>>> 8ddb6395
 local gendata = require("Gens-data")
 local pokes = require('Poké-data')
 
@@ -42,17 +38,10 @@
     end)
 
     -- Mapping to base stat totals
-<<<<<<< HEAD
-    local tots = table.map(allStats, function(stats)
-            return table.fold(stats, 0,
-                    function(a, b) return a + mg.getGenValue(b, gendata.latest) end)
-        end, list.pokeNames)
-=======
     local tots = table.map(pokesInGen, function(pokeStats)
         return statsUtil.statsSum(
                 statsUtil.getStatsGen(pokeStats, gen))
     end)
->>>>>>> 8ddb6395
 
     --[[
         Filtering unique base stat totals only:
@@ -153,6 +142,6 @@
 
 u.StatlistUnique = u.statlistUnique
 
-print(u.statlistUnique())
+print(u.statlistUnique{args={}})
 
 return u