-- Modulo dati per le mosse
-- TODO: dati delle gare
-- TODO: multigen (some moves changed stats between generations)

local t = {}

t.botta = {name = 'Botta', type = 'normale', category = 'fisico', power = 40, accuracy = 100, pp = 35, gen = 1}
t.colpokarate = {name = 'Colpokarate', type = {[1] = 'normale', [2] = 'lotta'}, category = 'fisico', power = 50, accuracy = 100, pp = 25, gen = 1}
t.doppiasberla = {name = 'Doppiasberla', type = 'normale', category = 'fisico', power = 15, accuracy = 85, pp = 10, gen = 1}
t.cometapugno = {name = 'Cometapugno', type = 'normale', category = 'fisico', power = 18, accuracy = 85, pp = 15, gen = 1}
t.megapugno = {name = 'Megapugno', type = 'normale', category = 'fisico', power = 80, accuracy = 85, pp = 20, gen = 1}
t.giornopaga = {name = 'Giornopaga', type = 'normale', category = 'fisico', power = 40, accuracy = 100, pp = 20, gen = 1}
t.fuocopugno = {name = 'Fuocopugno', type = 'fuoco', category = 'fisico', power = 75, accuracy = 100, pp = 15, gen = 1}
t.gelopugno = {name = 'Gelopugno', type = 'ghiaccio', category = 'fisico', power = 75, accuracy = 100, pp = 15, gen = 1}
t.tuonopugno = {name = 'Tuonopugno', type = 'elettro', category = 'fisico', power = 75, accuracy = 100, pp = 15, gen = 1}
t.graffio = {name = 'Graffio', type = 'normale', category = 'fisico', power = 40, accuracy = 100, pp = 35, gen = 1}
t.presa = {name = 'Presa', type = 'normale', category = 'fisico', power = 55, accuracy = 100, pp = 30, gen = 1}
t.ghigliottina = {name = 'Ghigliottina', type = 'normale', category = 'fisico', power = '&mdash;', accuracy = '&mdash;', pp = 5, gen = 1}
t.ventagliente = {name = 'Ventagliente', type = 'normale', category = 'speciale', power = 80, accuracy = 100, pp = 10, gen = 1}
t.danzaspada = {name = 'Danzaspada', type = 'normale', category = 'stato', power = '&mdash;', accuracy = '&mdash;', pp = 20, gen = 1}
t.taglio = {name = 'Taglio', type = 'normale', category = 'fisico', power = 50, accuracy = 95, pp = 30, gen = 1}
t.raffica = {name = 'Raffica', type = {[1] = 'normale', [2] = 'volante'}, category = 'speciale', power = 40, accuracy = 100, pp = 35, gen = 1}
t["attacco d'ala"] = {name = "Attacco d'Ala", type = 'volante', category = 'fisico', power = 60, accuracy = 100, pp = 35, gen = 1}
t.turbine = {name = 'Turbine', type = 'normale', category = 'stato', power = '&mdash;', accuracy = '&mdash;', pp = 20, gen = 1}
t.volo = {name = 'Volo', type = 'volante', category = 'fisico', power = 90, accuracy = 95, pp = 15, gen = 1}
t.legatutto = {name = 'Legatutto', type = 'normale', category = 'fisico', power = 15, accuracy = 85, pp = 20, gen = 1}
t.schianto = {name = 'Schianto', type = 'normale', category = 'fisico', power = 80, accuracy = 75, pp = 20, gen = 1}
t.frustata = {name = 'Frustata', type = 'erba', category = 'fisico', power = 45, accuracy = 100, pp = 25, gen = 1}
t.pestone = {name = 'Pestone', type = 'normale', category = 'fisico', power = 65, accuracy = 100, pp = 20, gen = 1}
t.doppiocalcio = {name = 'Doppiocalcio', type = 'lotta', category = 'fisico', power = 30, accuracy = 100, pp = 30, gen = 1}
t.megacalcio = {name = 'Megacalcio', type = 'normale', category = 'fisico', power = 120, accuracy = 75, pp = 5, gen = 1}
t.calciosalto = {name = 'Calciosalto', type = 'lotta', category = 'fisico', power = 100, accuracy = 95, pp = 10, gen = 1}
t.calciorullo = {name = 'Calciorullo', type = 'lotta', category = 'fisico', power = 60, accuracy = 85, pp = 15, gen = 1}
t.turbosabbia = {name = 'Turbosabbia', type = {[1] = 'normale', [2] = 'terra'}, category = 'stato', power = '&mdash;', accuracy = 100, pp = 15, gen = 1}
t.bottintesta = {name = 'Bottintesta', type = 'normale', category = 'fisico', power = 70, accuracy = 100, pp = 15, gen = 1}
t.incornata = {name = 'Incornata', type = 'normale', category = 'fisico', power = 65, accuracy = 100, pp = 25, gen = 1}
t.furia = {name = 'Furia', type = 'normale', category = 'fisico', power = 15, accuracy = 85, pp = 20, gen = 1}
t.perforcorno = {name = 'Perforcorno', type = 'normale', category = 'fisico', power = '&mdash;', accuracy = '&mdash;', pp = 5, gen = 1}
t.azione = {name = 'Azione', type = 'normale', category = 'fisico', power = 40, accuracy = 100, pp = 35, gen = 1}
t.corposcontro = {name = 'Corposcontro', type = 'normale', category = 'fisico', power = 85, accuracy = 100, pp = 15, gen = 1}
t.avvolgibotta = {name = 'Avvolgibotta', type = 'normale', category = 'fisico', power = 15, accuracy = 90, pp = 20, gen = 1}
t.riduttore = {name = 'Riduttore', type = 'normale', category = 'fisico', power = 90, accuracy = 85, pp = 20, gen = 1}
t.colpo = {name = 'Colpo', type = 'normale', category = 'fisico', power = 120, accuracy = 100, pp = 10, gen = 1}
t.sdoppiatore = {name = 'Sdoppiatore', type = 'normale', category = 'fisico', power = 120, accuracy = 100, pp = 15, gen = 1}
t.colpocoda = {name = 'Colpocoda', type = 'normale', category = 'stato', power = '&mdash;', accuracy = 100, pp = 30, gen = 1}
t.velenospina = {name = 'Velenospina', type = 'veleno', category = 'fisico', power = 15, accuracy = 100, pp = 35, gen = 1}
t['doppio ago'] = {name = 'Doppio Ago', type = 'coleottero', category = 'fisico', power = 25, accuracy = 100, pp = 20, gen = 1}
t.missilspillo = {name = 'Missilspillo', type = 'coleottero', category = 'fisico', power = 25, accuracy = 95, pp = 20, gen = 1}
t.fulmisguardo = {name = 'Fulmisguardo', type = 'normale', category = 'stato', power = '&mdash;', accuracy = 100, pp = 30, gen = 1}
t.morso = {name = 'Morso', type = {[1] = 'normale', [2] = 'buio'}, category = 'fisico', power = 60, accuracy = 100, pp = 25, gen = 1}
t.ruggito = {name = 'Ruggito', type = 'normale', category = 'stato', power = '&mdash;', accuracy = 100, pp = 40, gen = 1}
t.boato = {name = 'Boato', type = 'normale', category = 'stato', power = '&mdash;', accuracy = '&mdash;', pp = 20, gen = 1}
t.canto = {name = 'Canto', type = 'normale', category = 'stato', power = '&mdash;', accuracy = 55, pp = 15, gen = 1}
t.supersuono = {name = 'Supersuono', type = 'normale', category = 'stato', power = '&mdash;', accuracy = 55, pp = 20, gen = 1}
t.sonicboom = {name = 'Sonicboom', type = 'normale', category = 'speciale', power = '&mdash;', accuracy = 90, pp = 20, gen = 1}
t.inibitore = {name = 'Inibitore', type = 'normale', category = 'stato', power = '&mdash;', accuracy = 100, pp = 20, gen = 1}
t.acido = {name = 'Acido', type = 'veleno', category = 'speciale', power = 40, accuracy = 100, pp = 30, gen = 1}
t.braciere = {name = 'Braciere', type = 'fuoco', category = 'speciale', power = 40, accuracy = 100, pp = 25, gen = 1}
t.lanciafiamme = {name = 'Lanciafiamme', type = 'fuoco', category = 'speciale', power = 90, accuracy = 100, pp = 15, gen = 1}
t.nebbia = {name = 'Nebbia', type = 'ghiaccio', category = 'stato', power = '&mdash;', accuracy = '&mdash;', pp = 30, gen = 1}
t.pistolacqua = {name = 'Pistolacqua', type = 'acqua', category = 'speciale', power = 40, accuracy = 100, pp = 25, gen = 1}
t.idropompa = {name = 'Idropompa', type = 'acqua', category = 'speciale', power = 110, accuracy = 80, pp = 5, gen = 1}
t.surf = {name = 'Surf', type = 'acqua', category = 'speciale', power = 90, accuracy = 100, pp = 15, gen = 1}
t.geloraggio = {name = 'Geloraggio', type = 'ghiaccio', category = 'speciale', power = 90, accuracy = 100, pp = 10, gen = 1}
t.bora = {name = 'Bora', type = 'ghiaccio', category = 'speciale', power = 110, accuracy = 70, pp = 5, gen = 1}
t.psicoraggio = {name = 'Psicoraggio', type = 'psico', category = 'speciale', power = 65, accuracy = 100, pp = 20, gen = 1}
t.bollaraggio = {name = 'Bollaraggio', type = 'acqua', category = 'speciale', power = 65, accuracy = 100, pp = 20, gen = 1}
t.raggiaurora = {name = 'Raggiaurora', type = 'ghiaccio', category = 'speciale', power = 65, accuracy = 100, pp = 20, gen = 1}
t['iper raggio'] = {name = 'Iper Raggio', type = 'normale', category = 'speciale', power = 150, accuracy = 90, pp = 5, gen = 1}
t.beccata = {name = 'Beccata', type = 'volante', category = 'fisico', power = 35, accuracy = 100, pp = 35, gen = 1}
t.perforbecco = {name = 'Perforbecco', type = 'volante', category = 'fisico', power = 80, accuracy = 100, pp = 20, gen = 1}
t.sottomissione = {name = 'Sottomissione', type = 'lotta', category = 'fisico', power = 80, accuracy = 80, pp = 20, gen = 1}
t['colpo basso'] = {name = 'Colpo Basso', type = 'lotta', category = 'fisico', power = '&mdash;', accuracy = 100, pp = 20, stab = true, gen = 1}
t.contatore = {name = { [1] = 'Contatore', [6] = 'Contrattacco' }, type = 'lotta', category = 'fisico', power = '&mdash;', accuracy = 100, pp = 20, gen = 1}
t.contrattacco = t.contatore
t['movimento sismico'] = {name = 'Movimento Sismico', type = 'lotta', category = 'fisico', power = '&mdash;', accuracy = 100, pp = 20, gen = 1}
t.forza = {name = 'Forza', type = 'normale', category = 'fisico', power = 80, accuracy = 100, pp = 15, gen = 1}
t.assorbimento = {name = 'Assorbimento', type = 'erba', category = 'speciale', power = 20, accuracy = 100, pp = 25, gen = 1}
t.megassorbimento = {name = 'Megassorbimento', type = 'erba', category = 'speciale', power = 40, accuracy = 100, pp = 15, gen = 1}
t.parassiseme = {name = 'Parassiseme', type = 'erba', category = 'stato', power = '&mdash;', accuracy = 90, pp = 10, gen = 1}
t.crescita = {name = 'Crescita', type = 'normale', category = 'stato', power = '&mdash;', accuracy = '&mdash;', pp = 20, gen = 1}
t.foglielama = {name = 'Foglielama', type = 'erba', category = 'fisico', power = 55, accuracy = 95, pp = 25, gen = 1}
t.solarraggio = {name = 'Solarraggio', type = 'erba', category = 'speciale', power = 120, accuracy = 100, pp = 10, gen = 1}
t.velenpolvere = {name = 'Velenpolvere', type = 'veleno', category = 'stato', power = '&mdash;', accuracy = 75, pp = 35, gen = 1}
t.paralizzante = {name = 'Paralizzante', type = 'erba', category = 'stato', power = '&mdash;', accuracy = 75, pp = 30, gen = 1}
t.sonnifero = {name = 'Sonnifero', type = 'erba', category = 'stato', power = '&mdash;', accuracy = 75, pp = 15, gen = 1}
t.petalodanza = {name = 'Petalodanza', type = 'erba', category = 'speciale', power = 120, accuracy = 100, pp = 10, gen = 1}
t.millebave = {name = 'Millebave', type = 'coleottero', category = 'stato', power = '&mdash;', accuracy = 95, pp = 40, gen = 1}
t['ira di drago'] = {name = 'Ira di Drago', type = 'drago', category = 'speciale', power = '&mdash;', accuracy = 100, pp = 10, gen = 1}
t.turbofuoco = {name = 'Turbofuoco', type = 'fuoco', category = 'speciale', power = 35, accuracy = 85, pp = 15, gen = 1}
t.tuonoshock = {name = 'Tuonoshock', type = 'elettro', category = 'speciale', power = 40, accuracy = 100, pp = 30, gen = 1}
t.fulmine = {name = 'Fulmine', type = 'elettro', category = 'speciale', power = 90, accuracy = 100, pp = 15, gen = 1}
t.tuononda = {name = 'Tuononda', type = 'elettro', category = 'stato', power = '&mdash;', accuracy = 90, pp = 20, gen = 1}
t.tuono = {name = 'Tuono', type = 'elettro', category = 'speciale', power = 110, accuracy = 70, pp = 10, gen = 1}
t.sassata = {name = 'Sassata', type = 'roccia', category = 'fisico', power = 50, accuracy = 90, pp = 15, gen = 1}
t.terremoto = {name = 'Terremoto', type = 'terra', category = 'fisico', power = 100, accuracy = 100, pp = 10, gen = 1}
t.abisso = {name = 'Abisso', type = 'terra', category = 'fisico', power = '&mdash;', accuracy = '&mdash;', pp = 5, gen = 1}
t.fossa = {name = 'Fossa', type = 'terra', category = 'fisico', power = 80, accuracy = 100, pp = 10, gen = 1}
t.tossina = {name = 'Tossina', type = 'veleno', category = 'stato', power = '&mdash;', accuracy = 90, pp = 10, gen = 1}
t.confusione = {name = 'Confusione', type = 'psico', category = 'speciale', power = 50, accuracy = 100, pp = 25, gen = 1}
t.psichico = {name = 'Psichico', type = 'psico', category = 'speciale', power = 90, accuracy = 100, pp = 10, gen = 1}
t.ipnosi = {name = 'Ipnosi', type = 'psico', category = 'stato', power = '&mdash;', accuracy = 60, pp = 20, gen = 1}
t.meditazione = {name = 'Meditazione', type = 'psico', category = 'stato', power = '&mdash;', accuracy = '&mdash;', pp = 40, gen = 1}
t['agilità'] = {name = 'Agilità', type = 'psico', category = 'stato', power = '&mdash;', accuracy = '&mdash;', pp = 30, gen = 1}
t['attacco rapido'] = {name = 'Attacco Rapido', type = 'normale', category = 'fisico', power = 40, accuracy = 100, pp = 30, gen = 1}
t.ira = {name = 'Ira', type = 'normale', category = 'fisico', power = 20, accuracy = 100, pp = 20, gen = 1}
t.teletrasporto = {name = 'Teletrasporto', type = 'psico', category = 'stato', power = '&mdash;', accuracy = '&mdash;', pp = 20, gen = 1}
t['ombra notturna'] = {name = 'Ombra Notturna', type = 'spettro', category = 'speciale', power = '&mdash;', accuracy = 100, pp = 15, gen = 1}
t.mimica = {name = 'Mimica', type = 'normale', category = 'stato', power = '&mdash;', accuracy = '&mdash;', pp = 10, gen = 1}
t.stridio = {name = 'Stridio', type = 'normale', category = 'stato', power = '&mdash;', accuracy = 85, pp = 40, gen = 1}
t.doppioteam = {name = 'Doppioteam', type = 'normale', category = 'stato', power = '&mdash;', accuracy = '&mdash;', pp = 15, gen = 1}
t.ripresa = {name = 'Ripresa', type = 'normale', category = 'stato', power = '&mdash;', accuracy = '&mdash;', pp = 10, gen = 1}
t.rafforzatore = {name = 'Rafforzatore', type = 'normale', category = 'stato', power = '&mdash;', accuracy = '&mdash;', pp = 30, gen = 1}
t.minimizzato = {name = 'Minimizzato', type = 'normale', category = 'stato', power = '&mdash;', accuracy = '&mdash;', pp = 10, gen = 1}
t['muro di fumo'] = {name = 'Muro di Fumo', type = 'normale', category = 'stato', power = '&mdash;', accuracy = 100, pp = 20, gen = 1}
t.stordiraggio = {name = 'Stordiraggio', type = 'spettro', category = 'stato', power = '&mdash;', accuracy = 100, pp = 10, gen = 1}
t.ritirata = {name = 'Ritirata', type = 'acqua', category = 'stato', power = '&mdash;', accuracy = '&mdash;', pp = 40, gen = 1}
t.ricciolscudo = {name = 'Ricciolscudo', type = 'normale', category = 'stato', power = '&mdash;', accuracy = '&mdash;', pp = 40, gen = 1}
t.barriera = {name = 'Barriera', type = 'psico', category = 'stato', power = '&mdash;', accuracy = '&mdash;', pp = 20, gen = 1}
t.schermoluce = {name = 'Schermoluce', type = 'psico', category = 'stato', power = '&mdash;', accuracy = '&mdash;', pp = 30, gen = 1}
t.nube = {name = 'Nube', type = 'ghiaccio', category = 'stato', power = '&mdash;', accuracy = '&mdash;', pp = 30, gen = 1}
t.riflesso = {name = 'Riflesso', type = 'psico', category = 'stato', power = '&mdash;', accuracy = '&mdash;', pp = 20, gen = 1}
t.focalenergia = {name = 'Focalenergia', type = 'normale', category = 'stato', power = '&mdash;', accuracy = '&mdash;', pp = 30, gen = 1}
t.pazienza = {name = 'Pazienza', type = 'normale', category = 'fisico', power = '&mdash;', accuracy = 100, pp = 10, gen = 1}
t.metronomo = {name = 'Metronomo', type = 'normale', category = 'stato', power = '&mdash;', accuracy = '&mdash;', pp = 10, gen = 1}
t.speculmossa = {name = 'Speculmossa', type = 'volante', category = 'stato', power = '&mdash;', accuracy = '&mdash;', pp = 20, gen = 1}
t.autodistruzione = {name = 'Autodistruzione', type = 'normale', category = 'fisico', power = 200, accuracy = 100, pp = 5, gen = 1}
t.uovobomba = {name = 'Uovobomba', type = 'normale', category = 'fisico', power = 100, accuracy = 75, pp = 10, gen = 1}
t.leccata = {name = 'Leccata', type = 'spettro', category = 'fisico', power = 30, accuracy = 100, pp = 30, gen = 1}
t.smog = {name = 'Smog', type = 'veleno', category = 'speciale', power = 30, accuracy = 70, pp = 20, gen = 1}
t.fango = {name = 'Fango', type = 'veleno', category = 'speciale', power = 65, accuracy = 100, pp = 20, gen = 1}
t.ossoclava = {name = 'Ossoclava', type = 'terra', category = 'fisico', power = 65, accuracy = 85, pp = 20, gen = 1}
t.fuocobomba = {name = 'Fuocobomba', type = 'fuoco', category = 'speciale', power = 110, accuracy = 85, pp = 5, gen = 1}
t.cascata = {name = 'Cascata', type = 'acqua', category = 'fisico', power = 80, accuracy = 100, pp = 15, gen = 1}
t.tenaglia = {name = 'Tenaglia', type = 'acqua', category = 'fisico', power = 35, accuracy = 85, pp = 10, gen = 1}
t.comete = {name = 'Comete', type = 'normale', category = 'speciale', power = 60, accuracy = '&mdash;', pp = 20, gen = 1}
t.capocciata = {name = 'Capocciata', type = 'normale', category = 'fisico', power = 130, accuracy = 100, pp = 10, gen = 1}
t.sparalance = {name = 'Sparalance', type = 'normale', category = 'fisico', power = 20, accuracy = 100, pp = 15, gen = 1}
t.limitazione = {name = 'Limitazione', type = 'normale', category = 'fisico', power = 10, accuracy = 100, pp = 35, gen = 1}
t.amnesia = {name = 'Amnesia', type = 'psico', category = 'stato', power = '&mdash;', accuracy = '&mdash;', pp = 20, gen = 1}
t['cinèsi'] = {name = 'Cinèsi', type = 'psico', category = 'stato', power = '&mdash;', accuracy = 80, pp = 15, gen = 1}
t.covauova = {name = 'Covauova', type = 'normale', category = 'stato', power = '&mdash;', accuracy = '&mdash;', pp = 10, gen = 1}
t.calcinvolo = {name = 'Calcinvolo', type = 'lotta', category = 'fisico', power = 130, accuracy = 90, pp = 10, gen = 1}
t['sguardo feroce'] = {name = { [1] = 'Bagliore', [6] = 'Sguardo Feroce'}, type = 'normale', category = 'stato', power = '&mdash;', accuracy = 100, pp = 30, gen = 1}
t.bagliore = t['sguardo feroce']
<<<<<<< HEAD
t.mangiasogni = {name = 'Mangiasogni', type = 'psico', category = 'speciale', power = 100, accuracy = 100, pp = 15, gen = 1}
t.velenogas = {name = 'Velenogas', type = 'veleno', category = 'stato', power = '&mdash;', accuracy = 90, pp = 40, gen = 1}
t['attacco pioggia'] = {name = 'Attacco Pioggia', type = 'normale', category = 'fisico', power = 15, accuracy = 85, pp = 20, gen = 1}
t.sanguisuga = {name = 'Sanguisuga', type = 'coleottero', category = 'fisico', power = 80, accuracy = 100, pp = 10, gen = 1}
t.demonbacio = {name = 'Demonbacio', type = 'normale', category = 'stato', power = '&mdash;', accuracy = 75, pp = 10, gen = 1}
t.aeroattacco = {name = 'Aeroattacco', type = 'volante', category = 'fisico', power = 140, accuracy = 90, pp = 5, gen = 1}
t.trasformazione = {name = 'Trasformazione', type = 'normale', category = 'stato', power = '&mdash;', accuracy = '&mdash;', pp = 10, gen = 1}
t.bolla = {name = 'Bolla', type = 'acqua', category = 'speciale', power = 40, accuracy = 100, pp = 30, gen = 1}
t.stordipugno = {name = 'Stordipugno', type = 'normale', category = 'fisico', power = 70, accuracy = 100, pp = 10, gen = 1}
t.spora = {name = 'Spora', type = 'erba', category = 'stato', power = '&mdash;', accuracy = 100, pp = 15, gen = 1}
t.flash = {name = 'Flash', type = 'normale', category = 'stato', power = '&mdash;', accuracy = 100, pp = 20, gen = 1}
t.psiconda = {name = 'Psiconda', type = 'psico', category = 'speciale', power = '&mdash;', accuracy = 100, pp = 15, gen = 1}
t.splash = {name = 'Splash', type = 'normale', category = 'stato', power = '&mdash;', accuracy = '&mdash;', pp = 40, gen = 1}
t['scudo acido'] = {name = 'Scudo Acido', type = 'veleno', category = 'stato', power = '&mdash;', accuracy = '&mdash;', pp = 20, gen = 1}
t.martellata = {name = 'Martellata', type = 'acqua', category = 'fisico', power = 100, accuracy = 90, pp = 10, gen = 1}
t.esplosione = {name = 'Esplosione', type = 'normale', category = 'fisico', power = 250, accuracy = 100, pp = 5, gen = 1}
t.sfuriate = {name = 'Sfuriate', type = 'normale', category = 'fisico', power = 18, accuracy = 80, pp = 15, gen = 1}
t.ossomerang = {name = 'Ossomerang', type = 'terra', category = 'fisico', power = 50, accuracy = 90, pp = 10, gen = 1}
t.riposo = {name = 'Riposo', type = 'psico', category = 'stato', power = '&mdash;', accuracy = '&mdash;', pp = 10, gen = 1}
t.frana = {name = 'Frana', type = 'roccia', category = 'fisico', power = 75, accuracy = 90, pp = 10, gen = 1}
t.iperzanna = {name = 'Iperzanna', type = 'normale', category = 'fisico', power = 80, accuracy = 90, pp = 15, gen = 1}
t.affilatore = {name = 'Affilatore', type = 'normale', category = 'stato', power = '&mdash;', accuracy = '&mdash;', pp = 30, gen = 1}
t.conversione = {name = 'Conversione', type = 'normale', category = 'stato', power = '&mdash;', accuracy = '&mdash;', pp = 30, gen = 1}
t.tripletta = {name = 'Tripletta', type = 'normale', category = 'speciale', power = 80, accuracy = 100, pp = 10, gen = 1}
t.superzanna = {name = 'Superzanna', type = 'normale', category = 'fisico', power = '&mdash;', accuracy = 90, pp = 10, gen = 1}
t.lacerazione = {name = 'Lacerazione', type = 'normale', category = 'fisico', power = 70, accuracy = 100, pp = 20, gen = 1}
t.sostituto = {name = 'Sostituto', type = 'normale', category = 'stato', power = '&mdash;', accuracy = '&mdash;', pp = 10, gen = 1}
t.scontro = {name = 'Scontro', type = 'normale', category = 'fisico', power = 50, accuracy = '&mdash;', pp = 1, gen = 1}
t.schizzo = {name = 'Schizzo', type = 'normale', category = 'stato', power = '&mdash;', accuracy = '&mdash;', pp = 1, gen = 2}
t.triplocalcio = {name = 'Triplocalcio', type = 'lotta', category = 'fisico', power = 10, accuracy = 90, pp = 10, gen = 2}
t.furto = {name = 'Furto', type = 'buio', category = 'fisico', power = 60, accuracy = 100, pp = 25, gen = 2}
t.ragnatela = {name = 'Ragnatela', type = 'coleottero', category = 'stato', power = '&mdash;', accuracy = 100, pp = 10, gen = 2}
t.leggimente = {name = 'Leggimente', type = 'normale', category = 'stato', power = '&mdash;', accuracy = 100, pp = 5, gen = 2}
t.incubo = {name = 'Incubo', type = 'spettro', category = 'stato', power = '&mdash;', accuracy = 100, pp = 15, gen = 2}
t.ruotafuoco = {name = 'Ruotafuoco', type = 'fuoco', category = 'fisico', power = 60, accuracy = 100, pp = 25, gen = 2}
t.russare = {name = 'Russare', type = 'normale', category = 'speciale', power = 50, accuracy = 100, pp = 15, gen = 2}
t.maledizione = {name = 'Maledizione', type = {[2] = 'sconosciuto', [5] = 'spettro'}, category = 'stato', power = '&mdash;', accuracy = '&mdash;', pp = 10, gen = 2}
t.flagello = {name = 'Flagello', type = 'normale', category = 'fisico', power = '&mdash;', accuracy = 100, pp = 15, stab = true, gen = 2}
t.conversione2 = {name = 'Conversione2', type = 'normale', category = 'stato', power = '&mdash;', accuracy = '&mdash;', pp = 30, gen = 2}
t.aerocolpo = {name = 'Aerocolpo', type = 'volante', category = 'speciale', power = 100, accuracy = 95, pp = 5, gen = 2}
t.cottonspora = {name = 'Cottonspora', type = 'erba', category = 'stato', power = '&mdash;', accuracy = 100, pp = 40, gen = 2}
t.contropiede = {name = 'Contropiede', type = 'lotta', category = 'fisico', power = '&mdash;', accuracy = 100, pp = 15, stab = true, gen = 2}
t.dispetto = {name = 'Dispetto', type = 'spettro', category = 'stato', power = '&mdash;', accuracy = 100, pp = 10, gen = 2}
t.polneve = {name = 'Polneve', type = 'ghiaccio', category = 'speciale', power = 40, accuracy = 100, pp = 25, gen = 2}
t.protezione = {name = 'Protezione', type = 'normale', category = 'stato', power = '&mdash;', accuracy = '&mdash;', pp = 10, gen = 2}
t.pugnorapido = {name = 'Pugnorapido', type = 'lotta', category = 'fisico', power = 40, accuracy = 100, pp = 30, gen = 2}
t.visotruce = {name = 'Visotruce', type = 'normale', category = 'stato', power = '&mdash;', accuracy = 100, pp = 10, gen = 2}
t.finta = {name = 'Finta', type = 'buio', category = 'fisico', power = 60, accuracy = '&mdash;', pp = 20, gen = 2}
t.dolcebacio = {name = 'Dolcebacio', type = {[2] = 'normale', [6] = 'folletto'}, category = 'stato', power = '&mdash;', accuracy = 75, pp = 10, gen = 2}
t.panciamburo = {name = 'Panciamburo', type = 'normale', category = 'stato', power = '&mdash;', accuracy = '&mdash;', pp = 10, gen = 2}
t.fangobomba = {name = 'Fangobomba', type = 'veleno', category = 'speciale', power = 90, accuracy = 100, pp = 10, gen = 2}
t.fangosberla = {name = 'Fangosberla', type = 'terra', category = 'speciale', power = 20, accuracy = 100, pp = 10, gen = 2}
t.octazooka = {name = 'Octazooka', type = 'acqua', category = 'speciale', power = 65, accuracy = 85, pp = 10, gen = 2}
t.punte = {name = 'Punte', type = 'terra', category = 'stato', power = '&mdash;', accuracy = '&mdash;', pp = 20, gen = 2}
t.falcecannone = {name = 'Falcecannone', type = 'elettro', category = 'speciale', power = 120, accuracy = 50, pp = 5, gen = 2}
t.preveggenza = {name = 'Preveggenza', type = 'normale', category = 'stato', power = '&mdash;', accuracy = 100, pp = 40, gen = 2}
t.destinobbligato = {name = 'Destinobbligato', type = 'spettro', category = 'stato', power = '&mdash;', accuracy = '&mdash;', pp = 5, gen = 2}
t.ultimocanto = {name = 'Ultimocanto', type = 'normale', category = 'stato', power = '&mdash;', accuracy = '&mdash;', pp = 5, gen = 2}
t.ventogelato = {name = 'Ventogelato', type = 'ghiaccio', category = 'speciale', power = 55, accuracy = 95, pp = 15, gen = 2}
t.individua = {name = 'Individua', type = 'lotta', category = 'stato', power = '&mdash;', accuracy = '&mdash;', pp = 5, gen = 2}
t.ossoraffica = {name = 'Ossoraffica', type = 'terra', category = 'fisico', power = 25, accuracy = 90, pp = 10, gen = 2}
t.localizza = {name = 'Localizza', type = 'normale', category = 'stato', power = '&mdash;', accuracy = 100, pp = 5, gen = 2}
t.oltraggio = {name = 'Oltraggio', type = 'drago', category = 'fisico', power = 120, accuracy = 100, pp = 10, gen = 2}
t.terrempesta = {name = 'Terrempesta', type = 'roccia', category = 'stato', power = '&mdash;', accuracy = '&mdash;', pp = 10, gen = 2}
t.gigassorbimento = {name = 'Gigassorbimento', type = 'erba', category = 'speciale', power = 75, accuracy = 100, pp = 10, gen = 2}
t.resistenza = {name = 'Resistenza', type = 'normale', category = 'stato', power = '&mdash;', accuracy = '&mdash;', pp = 10, gen = 2}
t.fascino = {name = 'Fascino', type = {[2] = 'normale', [6] = 'folletto'}, category = 'stato', power = '&mdash;', accuracy = 100, pp = 20, gen = 2}
t.rotolamento = {name = 'Rotolamento', type = 'roccia', category = 'fisico', power = 30, accuracy = 90, pp = 20, gen = 2}
t.falsofinale = {name = 'Falsofinale', type = 'normale', category = 'fisico', power = 40, accuracy = 100, pp = 40, gen = 2}
t.bullo = {name = 'Bullo', type = 'normale', category = 'stato', power = '&mdash;', accuracy = 85, pp = 15, gen = 2}
t.buonlatte = {name = 'Buonlatte', type = 'normale', category = 'stato', power = '&mdash;', accuracy = '&mdash;', pp = 10, gen = 2}
t.scintilla = {name = 'Scintilla', type = 'elettro', category = 'fisico', power = 65, accuracy = 100, pp = 20, gen = 2}
t.tagliofuria = {name = 'Tagliofuria', type = 'coleottero', category = 'fisico', power = 40, accuracy = 95, pp = 20, gen = 2}
t.alacciaio = {name = 'Alacciaio', type = 'acciaio', category = 'fisico', power = 70, accuracy = 90, pp = 25, gen = 2}
t.malosguardo = {name = 'Malosguardo', type = 'normale', category = 'stato', power = '&mdash;', accuracy = 100, pp = 5, gen = 2}
t.attrazione = {name = 'Attrazione', type = 'normale', category = 'stato', power = '&mdash;', accuracy = 100, pp = 15, gen = 2}
t.sonnolalia = {name = 'Sonnolalia', type = 'normale', category = 'stato', power = '&mdash;', accuracy = '&mdash;', pp = 10, gen = 2}
t.rintoccasana = {name = 'Rintoccasana', type = 'normale', category = 'stato', power = '&mdash;', accuracy = '&mdash;', pp = 5, gen = 2}
t.ritorno = {name = 'Ritorno', type = 'normale', category = 'fisico', power = '&mdash;', accuracy = 100, pp = 20, stab = true, gen = 2}
t.regalino = {name = 'Regalino', type = 'normale', category = 'fisico', power = '&mdash;', accuracy = 90, pp = 15, stab = true, gen = 2}
t.frustrazione = {name = 'Frustrazione', type = 'normale', category = 'fisico', power = '&mdash;', accuracy = 100, pp = 20, stab = true, gen = 2}
t.salvaguardia = {name = 'Salvaguardia', type = 'normale', category = 'stato', power = '&mdash;', accuracy = '&mdash;', pp = 25, gen = 2}
t.malcomune = {name = 'Malcomune', type = 'normale', category = 'stato', power = '&mdash;', accuracy = 100, pp = 20, gen = 2}
t.magifuoco = {name = 'Magifuoco', type = 'fuoco', category = 'fisico', power = 100, accuracy = 95, pp = 5, gen = 2}
t.magnitudo = {name = 'Magnitudo', type = 'terra', category = 'fisico', power = '&mdash;', accuracy = 100, pp = 30, stab = true, gen = 2}
t.dinamipugno = {name = 'Dinamipugno', type = 'lotta', category = 'fisico', power = 100, accuracy = 50, pp = 5, gen = 2}
t.megacorno = {name = 'Megacorno', type = 'coleottero', category = 'fisico', power = 120, accuracy = 85, pp = 10, gen = 2}
t.dragospiro = {name = 'Dragospiro', type = 'drago', category = 'speciale', power = 60, accuracy = 100, pp = 20, gen = 2}
t.staffetta = {name = 'Staffetta', type = 'normale', category = 'stato', power = '&mdash;', accuracy = '&mdash;', pp = 40, gen = 2}
t.ripeti = {name = 'Ripeti', type = 'normale', category = 'stato', power = '&mdash;', accuracy = 100, pp = 5, gen = 2}
t.inseguimento = {name = 'Inseguimento', type = 'buio', category = 'fisico', power = 40, accuracy = 100, pp = 20, gen = 2}
t.rapigiro = {name = 'Rapigiro', type = 'normale', category = 'fisico', power = 20, accuracy = 100, pp = 40, gen = 2}
t.profumino = {name = 'Profumino', type = 'normale', category = 'stato', power = '&mdash;', accuracy = 100, pp = 20, gen = 2}
t.codacciaio = {name = 'Codacciaio', type = 'acciaio', category = 'fisico', power = 100, accuracy = 75, pp = 15, gen = 2}
t.ferrartigli = {name = 'Ferrartigli', type = 'acciaio', category = 'fisico', power = 50, accuracy = 95, pp = 35, gen = 2}
t.vitaltiro = {name = 'Vitaltiro', type = 'lotta', category = 'fisico', power = 70, accuracy = '&mdash;', pp = 10, gen = 2}
t.mattindoro = {name = 'Mattindoro', type = 'normale', category = 'stato', power = '&mdash;', accuracy = '&mdash;', pp = 5, gen = 2}
t.sintesi = {name = 'Sintesi', type = 'erba', category = 'stato', power = '&mdash;', accuracy = '&mdash;', pp = 5, gen = 2}
t.lucelunare = {name = 'Lucelunare', type = {[2] = 'normale', [6] = 'folletto'}, category = 'stato', power = '&mdash;', accuracy = '&mdash;', pp = 5, gen = 2}
t.introforza = {name = 'Introforza', type = 'normale', category = 'speciale', power = 60, accuracy = 100, pp = 15, gen = 2}
t.incrocolpo = {name = 'Incrocolpo', type = 'lotta', category = 'fisico', power = 100, accuracy = 80, pp = 5, gen = 2}
t.tornado = {name = 'Tornado', type = 'drago', category = 'speciale', power = 40, accuracy = 100, pp = 20, gen = 2}
t.pioggiadanza = {name = 'Pioggiadanza', type = 'acqua', category = 'stato', power = '&mdash;', accuracy = '&mdash;', pp = 5, gen = 2}
t.giornodisole = {name = 'Giornodisole', type = 'fuoco', category = 'stato', power = '&mdash;', accuracy = '&mdash;', pp = 5, gen = 2}
t.sgranocchio = {name = 'Sgranocchio', type = 'buio', category = 'fisico', power = 80, accuracy = 100, pp = 15, gen = 2}
t.specchiovelo = {name = 'Specchiovelo', type = 'psico', category = 'speciale', power = '&mdash;', accuracy = 100, pp = 20, gen = 2}
t['psicamisù'] = {name = 'Psicamisù', type = 'normale', category = 'stato', power = '&mdash;', accuracy = '&mdash;', pp = 10, gen = 2}
t.extrarapido = {name = 'Extrarapido', type = 'normale', category = 'fisico', power = 80, accuracy = 100, pp = 5, gen = 2}
t.forzantica = {name = 'Forzantica', type = 'roccia', category = 'speciale', power = 60, accuracy = 100, pp = 5, gen = 2}
t['palla ombra'] = {name = 'Palla Ombra', type = 'spettro', category = 'speciale', power = 80, accuracy = 100, pp = 15, gen = 2}
t.divinazione = {name = 'Divinazione', type = 'psico', category = 'speciale', power = 120, accuracy = 100, pp = 10, gen = 2}
t.spaccaroccia = {name = 'Spaccaroccia', type = 'lotta', category = 'fisico', power = 40, accuracy = 100, pp = 15, gen = 2}
t.mulinello = {name = 'Mulinello', type = 'acqua', category = 'speciale', power = 35, accuracy = 85, pp = 15, gen = 2}
t.picchiaduro = {name = 'Picchiaduro', type = 'buio', category = 'fisico', power = '&mdash;', accuracy = 100, pp = 10, stab = {[2] = false, [5] = true}, gen = 2}
t.bruciapelo = {name = 'Bruciapelo', type = 'normale', category = 'fisico', power = 40, accuracy = 100, pp = 10, gen = 3}
t.baraonda = {name = 'Baraonda', type = 'normale', category = 'speciale', power = 90, accuracy = 100, pp = 10, gen = 3}
t.accumulo = {name = 'Accumulo', type = 'normale', category = 'stato', power = '&mdash;', accuracy = '&mdash;', pp = 20, gen = 3}
t.sfoghenergia = {name = 'Sfoghenergia', type = 'normale', category = 'speciale', power = '&mdash;', accuracy = 100, pp = 10, stab = true, gen = 3}
t.introenergia = {name = 'Introenergia', type = 'normale', category = 'stato', power = '&mdash;', accuracy = '&mdash;', pp = 10, gen = 3}
t.ondacalda = {name = 'Ondacalda', type = 'fuoco', category = 'speciale', power = 95, accuracy = 90, pp = 10, gen = 3}
t.grandine = {name = 'Grandine', type = 'ghiaccio', category = 'stato', power = '&mdash;', accuracy = '&mdash;', pp = 10, gen = 3}
t.attaccalite = {name = 'Attaccalite', type = 'buio', category = 'stato', power = '&mdash;', accuracy = 100, pp = 15, gen = 3}
t.adulazione = {name = 'Adulazione', type = 'buio', category = 'stato', power = '&mdash;', accuracy = 100, pp = 15, gen = 3}
t.fuocofatuo = {name = 'Fuocofatuo', type = 'fuoco', category = 'stato', power = '&mdash;', accuracy = 85, pp = 15, gen = 3}
t.memento = {name = 'Memento', type = 'buio', category = 'stato', power = '&mdash;', accuracy = 100, pp = 10, gen = 3}
t.facciata = {name = 'Facciata', type = 'normale', category = 'fisico', power = 70, accuracy = 100, pp = 20, gen = 3}
t.centripugno = {name = 'Centripugno', type = 'lotta', category = 'fisico', power = 150, accuracy = 100, pp = 20, gen = 3}
t.maniereforti = {name = 'Maniereforti', type = 'normale', category = 'fisico', power = 70, accuracy = 100, pp = 10, gen = 3}
t.sonoqui = {name = 'Sonoqui', type = 'normale', category = 'stato', power = '&mdash;', accuracy = '&mdash;', pp = 20, gen = 3}
t.naturforza = {name = 'Naturforza', type = 'normale', category = 'stato', power = '&mdash;', accuracy = '&mdash;', pp = 20, gen = 3}
t.sottocarica = {name = 'Sottocarica', type = 'elettro', category = 'stato', power = '&mdash;', accuracy = '&mdash;', pp = 20, gen = 3}
t.provocazione = {name = 'Provocazione', type = 'buio', category = 'stato', power = '&mdash;', accuracy = 100, pp = 20, gen = 3}
t.altruismo = {name = 'Altruismo', type = 'normale', category = 'stato', power = '&mdash;', accuracy = '&mdash;', pp = 20, gen = 3}
t.raggiro = {name = 'Raggiro', type = 'psico', category = 'stato', power = '&mdash;', accuracy = 100, pp = 10, gen = 3}
t.giocodiruolo = {name = 'Giocodiruolo', type = 'psico', category = 'stato', power = '&mdash;', accuracy = '&mdash;', pp = 10, gen = 3}
t.desiderio = {name = 'Desiderio', type = 'normale', category = 'stato', power = '&mdash;', accuracy = '&mdash;', pp = 10, gen = 3}
t.assistente = {name = 'Assistente', type = 'normale', category = 'stato', power = '&mdash;', accuracy = '&mdash;', pp = 20, gen = 3}
t.radicamento = {name = 'Radicamento', type = 'erba', category = 'stato', power = '&mdash;', accuracy = '&mdash;', pp = 20, gen = 3}
t.troppoforte = {name = 'Troppoforte', type = 'lotta', category = 'fisico', power = 120, accuracy = 100, pp = 5, gen = 3}
t.magivelo = {name = 'Magivelo', type = 'psico', category = 'stato', power = '&mdash;', accuracy = '&mdash;', pp = 15, gen = 3}
t.riciclo = {name = 'Riciclo', type = 'normale', category = 'stato', power = '&mdash;', accuracy = 100, pp = 10, gen = 3}
t.vendetta = {name = 'Vendetta', type = 'lotta', category = 'fisico', power = 60, accuracy = 100, pp = 10, gen = 3}
t.breccia = {name = 'Breccia', type = 'lotta', category = 'fisico', power = 75, accuracy = 100, pp = 15, gen = 3}
t.sbadiglio = {name = 'Sbadiglio', type = 'normale', category = 'stato', power = '&mdash;', accuracy = 100, pp = 10, gen = 3}
t.privazione = {name = 'Privazione', type = 'buio', category = 'fisico', power = 65, accuracy = 100, pp = 20, gen = 3}
t.rimonta = {name = 'Rimonta', type = 'normale', category = 'fisico', power = '&mdash;', accuracy = 100, pp = 5, gen = 3}
t.eruzione = {name = 'Eruzione', type = 'fuoco', category = 'speciale', power = '&mdash;', accuracy = 100, pp = 5, stab = true, gen = 3}
t.baratto = {name = 'Baratto', type = 'psico', category = 'stato', power = '&mdash;', accuracy = 100, pp = 10, gen = 3}
t.esclusiva = {name = 'Esclusiva', type = 'psico', category = 'stato', power = '&mdash;', accuracy = 100, pp = 10, gen = 3}
t.rinfrescata = {name = 'Rinfrescata', type = 'normale', category = 'stato', power = '&mdash;', accuracy = 100, pp = 20, gen = 3}
t.rancore = {name = 'Rancore', type = 'spettro', category = 'stato', power = '&mdash;', accuracy = 100, pp = 5, gen = 3}
t.scippo = {name = 'Scippo', type = 'buio', category = 'stato', power = '&mdash;', accuracy = 100, pp = 10, gen = 3}
t.forzasegreta = {name = 'Forzasegreta', type = 'normale', category = 'fisico', power = 70, accuracy = 100, pp = 20, gen = 3}
t.sub = {name = 'Sub', type = 'acqua', category = 'fisico', power = 80, accuracy = 100, pp = 10, gen = 3}
t.sberletese = {name = 'Sberletese', type = 'lotta', category = 'fisico', power = 15, accuracy = 100, pp = 20, gen = 3}
t.camuffamento = {name = 'Camuffamento', type = 'normale', category = 'stato', power = '&mdash;', accuracy = '&mdash;', pp = 20, gen = 3}
t.codadiluce = {name = 'Codadiluce', type = 'coleottero', category = 'stato', power = '&mdash;', accuracy = '&mdash;', pp = 20, gen = 3}
t.abbagliante = {name = 'Abbagliante', type = 'psico', category = 'speciale', power = 70, accuracy = 100, pp = 5, gen = 3}
t.foschisfera = {name = 'Foschisfera', type = 'psico', category = 'speciale', power = 70, accuracy = 100, pp = 5, gen = 3}
t.danzadipiume = {name = 'Danzadipiume', type = 'volante', category = 'stato', power = '&mdash;', accuracy = 100, pp = 15, gen = 3}
t.strampadanza = {name = 'Strampadanza', type = 'normale', category = 'stato', power = '&mdash;', accuracy = 100, pp = 20, gen = 3}
t.calciardente = {name = 'Calciardente', type = 'fuoco', category = 'fisico', power = 85, accuracy = 90, pp = 10, gen = 3}
t.fangata = {name = 'Fangata', type = 'terra', category = 'stato', power = '&mdash;', accuracy = 100, pp = 15, gen = 3}
t['palla gelo'] = {name = 'Palla Gelo', type = 'ghiaccio', category = 'fisico', power = 30, accuracy = 90, pp = 20, gen = 3}
t.pugnospine = {name = 'Pugnospine', type = 'erba', category = 'fisico', power = 60, accuracy = 100, pp = 15, gen = 3}
t.pigro = {name = 'Pigro', type = 'normale', category = 'stato', power = '&mdash;', accuracy = '&mdash;', pp = 10, gen = 3}
t.granvoce = {name = 'Granvoce', type = 'normale', category = 'speciale', power = 90, accuracy = 100, pp = 10, gen = 3}
t.velenodenti = {name = 'Velenodenti', type = 'veleno', category = 'fisico', power = 50, accuracy = 100, pp = 15, gen = 3}
t.tritartigli = {name = 'Tritartigli', type = 'normale', category = 'fisico', power = 75, accuracy = 95, pp = 10, gen = 3}
t.incendio = {name = 'Incendio', type = 'fuoco', category = 'speciale', power = 150, accuracy = 90, pp = 5, gen = 3}
t.idrocannone = {name = 'Idrocannone', type = 'acqua', category = 'speciale', power = 150, accuracy = 90, pp = 5, gen = 3}
t.meteorpugno = {name = 'Meteorpugno', type = 'acciaio', category = 'fisico', power = 90, accuracy = 90, pp = 10, gen = 3}
t.sgomento = {name = 'Sgomento', type = 'spettro', category = 'fisico', power = 30, accuracy = 100, pp = 15, gen = 3}
t['palla clima'] = {name = 'Palla Clima', type = 'normale', category = 'speciale', power = 50, accuracy = 100, pp = 10, gen = 3}
t.aromaterapia = {name = 'Aromaterapia', type = 'erba', category = 'stato', power = '&mdash;', accuracy = '&mdash;', pp = 5, gen = 3}
t.falselacrime = {name = 'Falselacrime', type = 'buio', category = 'stato', power = '&mdash;', accuracy = 100, pp = 20, gen = 3}
t.aerasoio = {name = 'Aerasoio', type = 'volante', category = 'speciale', power = 60, accuracy = 95, pp = 25, gen = 3}
t.vampata = {name = 'Vampata', type = 'fuoco', category = 'speciale', power = 130, accuracy = 90, pp = 5, gen = 3}
t.segugio = {name = 'Segugio', type = 'normale', category = 'stato', power = '&mdash;', accuracy = 100, pp = 40, gen = 3}
t.rocciotomba = {name = 'Rocciotomba', type = 'roccia', category = 'fisico', power = 60, accuracy = 95, pp = 15, gen = 3}
t.ventargenteo = {name = 'Ventargenteo', type = 'coleottero', category = 'speciale', power = 60, accuracy = 100, pp = 5, gen = 3}
t.ferrostrido = {name = 'Ferrostrido', type = 'acciaio', category = 'stato', power = '&mdash;', accuracy = 85, pp = 40, gen = 3}
t.meloderba = {name = 'Meloderba', type = 'erba', category = 'stato', power = '&mdash;', accuracy = 55, pp = 15, gen = 3}
t.solletico = {name = 'Solletico', type = 'normale', category = 'stato', power = '&mdash;', accuracy = 100, pp = 20, gen = 3}
t.cosmoforza = {name = 'Cosmoforza', type = 'psico', category = 'stato', power = '&mdash;', accuracy = '&mdash;', pp = 20, gen = 3}
t.zampillo = {name = 'Zampillo', type = 'acqua', category = 'speciale', power = '&mdash;', accuracy = 100, pp = 5, stab = true, gen = 3}
t.segnoraggio = {name = 'Segnoraggio', type = 'coleottero', category = 'speciale', power = 75, accuracy = 100, pp = 15, gen = 3}
t.pugnodombra = {name = 'Pugnodombra', type = 'spettro', category = 'fisico', power = 60, accuracy = '&mdash;', pp = 20, gen = 3}
t.extrasenso = {name = 'Extrasenso', type = 'psico', category = 'speciale', power = 80, accuracy = 100, pp = 20, gen = 3}
t.stramontante = {name = 'Stramontante', type = 'lotta', category = 'fisico', power = 85, accuracy = 90, pp = 15, gen = 3}
t.sabbiotomba = {name = 'Sabbiotomba', type = 'terra', category = 'fisico', power = 35, accuracy = 85, pp = 15, gen = 3}
t.purogelo = {name = 'Purogelo', type = 'ghiaccio', category = 'speciale', power = '&mdash;', accuracy = '&mdash;', pp = 5, gen = 3}
t.fanghiglia = {name = 'Fanghiglia', type = 'acqua', category = 'speciale', power = 90, accuracy = 85, pp = 10, gen = 3}
t.semitraglia = {name = 'Semitraglia', type = 'erba', category = 'fisico', power = 25, accuracy = 100, pp = 30, gen = 3}
t.aeroassalto = {name = 'Aeroassalto', type = 'volante', category = 'fisico', power = 60, accuracy = '&mdash;', pp = 20, gen = 3}
t.gelolancia = {name = 'Gelolancia', type = 'ghiaccio', category = 'fisico', power = 25, accuracy = 100, pp = 30, gen = 3}
t.ferroscudo = {name = 'Ferroscudo', type = 'acciaio', category = 'stato', power = '&mdash;', accuracy = '&mdash;', pp = 15, gen = 3}
t.blocco = {name = 'Blocco', type = 'normale', category = 'stato', power = '&mdash;', accuracy = 100, pp = 5, gen = 3}
t.gridodilotta = {name = 'Gridodilotta', type = 'normale', category = 'stato', power = '&mdash;', accuracy = '&mdash;', pp = 40, gen = 3}
t.dragartigli = {name = 'Dragartigli', type = 'drago', category = 'fisico', power = 80, accuracy = 100, pp = 15, gen = 3}
t.radicalbero = {name = 'Radicalbero', type = 'erba', category = 'speciale', power = 150, accuracy = 90, pp = 5, gen = 3}
t.granfisico = {name = 'Granfisico', type = 'lotta', category = 'stato', power = '&mdash;', accuracy = '&mdash;', pp = 20, gen = 3}
t.rimbalzo = {name = 'Rimbalzo', type = 'volante', category = 'fisico', power = 85, accuracy = 85, pp = 5, gen = 3}
t.colpodifango = {name = 'Colpodifango', type = 'terra', category = 'speciale', power = 55, accuracy = 95, pp = 15, gen = 3}
t.velenocoda = {name = 'Velenocoda', type = 'veleno', category = 'fisico', power = 50, accuracy = 100, pp = 25, gen = 3}
t.supplica = {name = 'Supplica', type = 'normale', category = 'fisico', power = 60, accuracy = 100, pp = 25, gen = 3}
t.locomovolt = {name = 'Locomovolt', type = 'elettro', category = 'fisico', power = 120, accuracy = 100, pp = 15, gen = 3}
t.fogliamagica = {name = 'Fogliamagica', type = 'erba', category = 'speciale', power = 60, accuracy = '&mdash;', pp = 20, gen = 3}
t.docciascudo = {name = 'Docciascudo', type = 'acqua', category = 'stato', power = '&mdash;', accuracy = 100, pp = 15, gen = 3}
t.calmamente = {name = 'Calmamente', type = 'psico', category = 'stato', power = '&mdash;', accuracy = '&mdash;', pp = 20, gen = 3}
t.fendifoglia = {name = 'Fendifoglia', type = 'erba', category = 'fisico', power = 90, accuracy = 100, pp = 15, gen = 3}
t.dragodanza = {name = 'Dragodanza', type = 'drago', category = 'stato', power = '&mdash;', accuracy = '&mdash;', pp = 20, gen = 3}
t.cadutamassi = {name = 'Cadutamassi', type = 'roccia', category = 'fisico', power = 25, accuracy = 90, pp = 10, gen = 3}
t.ondashock = {name = 'Ondashock', type = 'elettro', category = 'speciale', power = 60, accuracy = '&mdash;', pp = 20, gen = 3}
t.idropulsar = {name = 'Idropulsar', type = 'acqua', category = 'speciale', power = 60, accuracy = 100, pp = 20, gen = 3}
t.obbliderio = {name = 'Obbliderio', type = 'acciaio', category = 'speciale', power = 140, accuracy = 100, pp = 5, gen = 3}
t.psicoslancio = {name = 'Psicoslancio', type = 'psico', category = 'speciale', power = 140, accuracy = 90, pp = 5, gen = 3}
t.trespolo = {name = 'Trespolo', type = 'volante', category = 'stato', power = '&mdash;', accuracy = '&mdash;', pp = 10, gen = 4}
t['gravità'] = {name = 'Gravità', type = 'psico', category = 'stato', power = '&mdash;', accuracy = '&mdash;', pp = 5, gen = 4}
t.miracolvista = {name = 'Miracolvista', type = 'psico', category = 'stato', power = '&mdash;', accuracy = '&mdash;', pp = 40, gen = 4}
t.svegliopacca = {name = 'Svegliopacca', type = 'lotta', category = 'fisico', power = 70, accuracy = 100, pp = 10, gen = 4}
t.martelpugno = {name = 'Martelpugno', type = 'lotta', category = 'fisico', power = 100, accuracy = 90, pp = 10, gen = 4}
t.vortexpalla = {name = 'Vortexpalla', type = 'acciaio', category = 'fisico', power = '&mdash;', accuracy = 100, pp = 5, stab = true, gen = 4}
t.curardore = {name = 'Curardore', type = 'psico', category = 'stato', power = '&mdash;', accuracy = '&mdash;', pp = 10, gen = 4}
t.acquadisale = {name = 'Acquadisale', type = 'acqua', category = 'speciale', power = 65, accuracy = 100, pp = 10, gen = 4}
t.dononaturale = {name = 'Dononaturale', type = 'normale', category = 'fisico', power = '&mdash;', accuracy = 100, pp = 15, stab = true, gen = 4}
t.fintoattacco = {name = 'Fintoattacco', type = 'normale', category = 'fisico', power = 30, accuracy = 100, pp = 10, gen = 4}
t.spennata = {name = 'Spennata', type = 'volante', category = 'fisico', power = 60, accuracy = 100, pp = 20, gen = 4}
t.ventoincoda = {name = 'Ventoincoda', type = 'volante', category = 'stato', power = '&mdash;', accuracy = '&mdash;', pp = 15, gen = 4}
t.acupressione = {name = 'Acupressione', type = 'normale', category = 'stato', power = '&mdash;', accuracy = '&mdash;', pp = 30, gen = 4}
t.metalscoppio = {name = 'Metalscoppio', type = 'acciaio', category = 'fisico', power = '&mdash;', accuracy = 100, pp = 10, gen = 4}
t.retromarcia = {name = 'Retromarcia', type = 'coleottero', category = 'fisico', power = 70, accuracy = 100, pp = 20, gen = 4}
t.zuffa = {name = 'Zuffa', type = 'lotta', category = 'fisico', power = 120, accuracy = 100, pp = 5, gen = 4}
t.rivincita = {name = 'Rivincita', type = 'buio', category = 'fisico', power = 50, accuracy = 100, pp = 10, gen = 4}
t.garanzia = {name = 'Garanzia', type = 'buio', category = 'fisico', power = 60, accuracy = 100, pp = 10, gen = 4}
t.divieto = {name = 'Divieto', type = 'buio', category = 'stato', power = '&mdash;', accuracy = 100, pp = 15, gen = 4}
t.lancio = {name = 'Lancio', type = 'buio', category = 'fisico', power = '&mdash;', accuracy = 100, pp = 10, stab = true, gen = 4}
t.psicotrasfer = {name = 'Psicotrasfer', type = 'psico', category = 'stato', power = '&mdash;', accuracy = 100, pp = 10, gen = 4}
t.asso = {name = 'Asso', type = 'normale', category = 'speciale', power = '&mdash;', accuracy = '&mdash;', pp = 5, stab = true, gen = 4}
t.anticura = {name = 'Anticura', type = 'psico', category = 'stato', power = '&mdash;', accuracy = 100, pp = 15, gen = 4}
t.strizzata = {name = 'Strizzata', type = 'normale', category = 'speciale', power = '&mdash;', accuracy = 100, pp = 5, stab = true, gen = 4}
t.ingannoforza = {name = 'Ingannoforza', type = 'psico', category = 'stato', power = '&mdash;', accuracy = '&mdash;', pp = 10, gen = 4}
t.gastroacido = {name = 'Gastroacido', type = 'veleno', category = 'stato', power = '&mdash;', accuracy = 100, pp = 10, gen = 4}
t.fortuncanto = {name = 'Fortuncanto', type = 'normale', category = 'stato', power = '&mdash;', accuracy = '&mdash;', pp = 30, gen = 4}
t.precedenza = {name = 'Precedenza', type = 'normale', category = 'stato', power = '&mdash;', accuracy = '&mdash;', pp = 20, gen = 4}
t.copione = {name = 'Copione', type = 'normale', category = 'stato', power = '&mdash;', accuracy = '&mdash;', pp = 20, gen = 4}
t.barattoforza = {name = 'Barattoforza', type = 'psico', category = 'stato', power = '&mdash;', accuracy = '&mdash;', pp = 10, gen = 4}
t.barattoscudo = {name = 'Barattoscudo', type = 'psico', category = 'stato', power = '&mdash;', accuracy = '&mdash;', pp = 10, gen = 4}
t.punizione = {name = 'Punizione', type = 'buio', category = 'fisico', power = '&mdash;', accuracy = 100, pp = 5, stab = true, gen = 4}
t.ultimascelta = {name = 'Ultimascelta', type = 'normale', category = 'fisico', power = 140, accuracy = 100, pp = 5, gen = 4}
t.affannoseme = {name = 'Affannoseme', type = 'erba', category = 'stato', power = '&mdash;', accuracy = 100, pp = 10, gen = 4}
t.sbigoattacco = {name = 'Sbigoattacco', type = 'buio', category = 'fisico', power = 70, accuracy = 100, pp = 5, gen = 4}
t.fielepunte = {name = 'Fielepunte', type = 'veleno', category = 'stato', power = '&mdash;', accuracy = '&mdash;', pp = 20, gen = 4}
t.cuorbaratto = {name = 'Cuorbaratto', type = 'psico', category = 'stato', power = '&mdash;', accuracy = '&mdash;', pp = 10, gen = 4}
t.acquanello = {name = 'Acquanello', type = 'acqua', category = 'stato', power = '&mdash;', accuracy = '&mdash;', pp = 20, gen = 4}
t.magnetascesa = {name = 'Magnetascesa', type = 'elettro', category = 'stato', power = '&mdash;', accuracy = '&mdash;', pp = 10, gen = 4}
t.fuococarica = {name = 'Fuococarica', type = 'fuoco', category = 'fisico', power = 120, accuracy = 100, pp = 15, gen = 4}
t.palmoforza = {name = 'Palmoforza', type = 'lotta', category = 'fisico', power = 60, accuracy = 100, pp = 10, gen = 4}
t.forzasfera = {name = 'Forzasfera', type = 'lotta', category = 'speciale', power = 80, accuracy = '&mdash;', pp = 20, gen = 4}
t.lucidatura = {name = 'Lucidatura', type = 'roccia', category = 'stato', power = '&mdash;', accuracy = '&mdash;', pp = 20, gen = 4}
t.velenpuntura = {name = 'Velenpuntura', type = 'veleno', category = 'fisico', power = 80, accuracy = 100, pp = 20, gen = 4}
t.neropulsar = {name = 'Neropulsar', type = 'buio', category = 'speciale', power = 80, accuracy = 100, pp = 15, gen = 4}
t.nottesferza = {name = 'Nottesferza', type = 'buio', category = 'fisico', power = 70, accuracy = 100, pp = 15, gen = 4}
t.idrondata = {name = 'Idrondata', type = 'acqua', category = 'fisico', power = 90, accuracy = 90, pp = 10, gen = 4}
t.semebomba = {name = 'Semebomba', type = 'erba', category = 'fisico', power = 80, accuracy = 100, pp = 15, gen = 4}
t.eterelama = {name = 'Eterelama', type = 'volante', category = 'speciale', power = 75, accuracy = 95, pp = 15, gen = 4}
t['forbice x'] = {name = 'Forbice X', type = 'coleottero', category = 'fisico', power = 80, accuracy = 100, pp = 15, gen = 4}
t.ronzio = {name = 'Ronzio', type = 'coleottero', category = 'speciale', power = 90, accuracy = 100, pp = 10, gen = 4}
t.dragopulsar = {name = 'Dragopulsar', type = 'drago', category = 'speciale', power = 85, accuracy = 100, pp = 10, gen = 4}
t.dragofuria = {name = 'Dragofuria', type = 'drago', category = 'fisico', power = 100, accuracy = 75, pp = 10, gen = 4}
t.gemmoforza = {name = 'Gemmoforza', type = 'roccia', category = 'speciale', power = 80, accuracy = 100, pp = 20, gen = 4}
t.assorbipugno = {name = 'Assorbipugno', type = 'lotta', category = 'fisico', power = 75, accuracy = 100, pp = 10, gen = 4}
t.vuotonda = {name = 'Vuotonda', type = 'lotta', category = 'speciale', power = 40, accuracy = 100, pp = 30, gen = 4}
t.focalcolpo = {name = 'Focalcolpo', type = 'lotta', category = 'speciale', power = 120, accuracy = 70, pp = 5, gen = 4}
t.energipalla = {name = 'Energipalla', type = 'erba', category = 'speciale', power = 90, accuracy = 100, pp = 10, gen = 4}
t.baldeali = {name = 'Baldeali', type = 'volante', category = 'fisico', power = 120, accuracy = 100, pp = 15, gen = 4}
t.geoforza = {name = 'Geoforza', type = 'terra', category = 'speciale', power = 90, accuracy = 100, pp = 10, gen = 4}
t.rapidscambio = {name = 'Rapidscambio', type = 'buio', category = 'stato', power = '&mdash;', accuracy = 100, pp = 10, gen = 4}
t.gigaimpatto = {name = 'Gigaimpatto', type = 'normale', category = 'fisico', power = 150, accuracy = 90, pp = 5, gen = 4}
t.congiura = {name = 'Congiura', type = 'buio', category = 'stato', power = '&mdash;', accuracy = '&mdash;', pp = 20, gen = 4}
t.pugnoscarica = {name = 'Pugnoscarica', type = 'acciaio', category = 'fisico', power = 40, accuracy = 100, pp = 30, gen = 4}
t.slavina = {name = 'Slavina', type = 'ghiaccio', category = 'fisico', power = 60, accuracy = 100, pp = 10, gen = 4}
t.geloscheggia = {name = 'Geloscheggia', type = 'ghiaccio', category = 'fisico', power = 40, accuracy = 100, pp = 30, gen = 4}
t.ombrartigli = {name = 'Ombrartigli', type = 'spettro', category = 'fisico', power = 70, accuracy = 100, pp = 15, gen = 4}
t.fulmindenti = {name = 'Fulmindenti', type = 'elettro', category = 'fisico', power = 65, accuracy = 95, pp = 15, gen = 4}
t.gelodenti = {name = 'Gelodenti', type = 'ghiaccio', category = 'fisico', power = 65, accuracy = 95, pp = 15, gen = 4}
t.rogodenti = {name = 'Rogodenti', type = 'fuoco', category = 'fisico', power = 65, accuracy = 95, pp = 15, gen = 4}
t.furtivombra = {name = 'Furtivombra', type = 'spettro', category = 'fisico', power = 40, accuracy = 100, pp = 30, gen = 4}
t.pantanobomba = {name = 'Pantanobomba', type = 'terra', category = 'speciale', power = 65, accuracy = 85, pp = 10, gen = 4}
t.psicotaglio = {name = 'Psicotaglio', type = 'psico', category = 'fisico', power = 70, accuracy = 100, pp = 20, gen = 4}
t['cozzata zen'] = {name = 'Cozzata Zen', type = 'psico', category = 'fisico', power = 80, accuracy = 90, pp = 15, gen = 4}
t.cristalcolpo = {name = 'Cristalcolpo', type = 'acciaio', category = 'speciale', power = 65, accuracy = 85, pp = 10, gen = 4}
t.cannonflash = {name = 'Cannonflash', type = 'acciaio', category = 'speciale', power = 80, accuracy = 100, pp = 10, gen = 4}
t.scalaroccia = {name = 'Scalaroccia', type = 'normale', category = 'fisico', power = 90, accuracy = 85, pp = 20, gen = 4}
t.scacciabruma = {name = 'Scacciabruma', type = 'volante', category = 'stato', power = '&mdash;', accuracy = '&mdash;', pp = 15, gen = 4}
t.distortozona = {name = 'Distortozona', type = 'psico', category = 'stato', power = '&mdash;', accuracy = '&mdash;', pp = 5, gen = 4}
t.dragobolide = {name = 'Dragobolide', type = 'drago', category = 'speciale', power = 130, accuracy = 90, pp = 5, gen = 4}
t.scarica = {name = 'Scarica', type = 'elettro', category = 'speciale', power = 80, accuracy = 100, pp = 15, gen = 4}
t.lavasbuffo = {name = 'Lavasbuffo', type = 'fuoco', category = 'speciale', power = 80, accuracy = 100, pp = 15, gen = 4}
t.verdebufera = {name = 'Verdebufera', type = 'erba', category = 'speciale', power = 130, accuracy = 90, pp = 5, gen = 4}
t.vigorcolpo = {name = 'Vigorcolpo', type = 'erba', category = 'fisico', power = 120, accuracy = 85, pp = 10, gen = 4}
t.devastomasso = {name = 'Devastomasso', type = 'roccia', category = 'fisico', power = 150, accuracy = 90, pp = 5, gen = 4}
t.velenocroce = {name = 'Velenocroce', type = 'veleno', category = 'fisico', power = 70, accuracy = 100, pp = 20, gen = 4}
t.sporcolancio = {name = 'Sporcolancio', type = 'veleno', category = 'fisico', power = 120, accuracy = 80, pp = 5, gen = 4}
t.metaltestata = {name = 'Metaltestata', type = 'acciaio', category = 'fisico', power = 80, accuracy = 100, pp = 15, gen = 4}
t.bombagnete = {name = 'Bombagnete', type = 'acciaio', category = 'fisico', power = 60, accuracy = '&mdash;', pp = 20, gen = 4}
t.pietrataglio = {name = 'Pietrataglio', type = 'roccia', category = 'fisico', power = 100, accuracy = 80, pp = 5, gen = 4}
t.incanto = {name = 'Incanto', type = 'normale', category = 'stato', power = '&mdash;', accuracy = 100, pp = 20, gen = 4}
t.levitoroccia = {name = 'Levitoroccia', type = 'roccia', category = 'stato', power = '&mdash;', accuracy = '&mdash;', pp = 20, gen = 4}
t.laccioerboso = {name = 'Laccioerboso', type = 'erba', category = 'speciale', power = '&mdash;', accuracy = 100, pp = 20, stab = true, gen = 4}
t.schiamazzo = {name = 'Schiamazzo', type = 'volante', category = 'speciale', power = 65, accuracy = 100, pp = 20, gen = 4}
t.giudizio = {name = 'Giudizio', type = 'normale', category = 'speciale', power = 100, accuracy = 100, pp = 10, gen = 4}
t.coleomorso = {name = 'Coleomorso', type = 'coleottero', category = 'fisico', power = 60, accuracy = 100, pp = 20, gen = 4}
t.raggioscossa = {name = 'Raggioscossa', type = 'elettro', category = 'speciale', power = 50, accuracy = 90, pp = 10, gen = 4}
t.mazzuolegno = {name = 'Mazzuolegno', type = 'erba', category = 'fisico', power = 120, accuracy = 100, pp = 15, gen = 4}
t.acquagetto = {name = 'Acquagetto', type = 'acqua', category = 'fisico', power = 40, accuracy = 100, pp = 20, gen = 4}
t.comandourto = {name = 'Comandourto', type = 'coleottero', category = 'fisico', power = 90, accuracy = 100, pp = 15, gen = 4}
t.comandoscudo = {name = 'Comandoscudo', type = 'coleottero', category = 'stato', power = '&mdash;', accuracy = '&mdash;', pp = 10, gen = 4}
t.comandocura = {name = 'Comandocura', type = 'coleottero', category = 'stato', power = '&mdash;', accuracy = '&mdash;', pp = 10, gen = 4}
t.zuccata = {name = 'Zuccata', type = 'roccia', category = 'fisico', power = 150, accuracy = 80, pp = 5, gen = 4}
t.doppiosmash = {name = 'Doppiosmash', type = 'normale', category = 'fisico', power = 35, accuracy = 90, pp = 10, gen = 4}
t.fragortempo = {name = 'Fragortempo', type = 'drago', category = 'speciale', power = 150, accuracy = 90, pp = 5, gen = 4}
t.fendispazio = {name = 'Fendispazio', type = 'drago', category = 'speciale', power = 100, accuracy = 95, pp = 5, gen = 4}
t.lunardanza = {name = 'Lunardanza', type = 'psico', category = 'stato', power = '&mdash;', accuracy = '&mdash;', pp = 10, gen = 4}
t.sbriciolmano = {name = 'Sbriciolmano', type = 'normale', category = 'fisico', power = '&mdash;', accuracy = 100, pp = 5, stab = true, gen = 4}
t.magmaclisma = {name = 'Magmaclisma', type = 'fuoco', category = 'speciale', power = 100, accuracy = 75, pp = 5, gen = 4}
t.vuototetro = {name = 'Vuototetro', type = 'buio', category = 'stato', power = '&mdash;', accuracy = 50, pp = 10, gen = 4}
t.infuriaseme = {name = 'Infuriaseme', type = 'erba', category = 'speciale', power = 120, accuracy = 85, pp = 5, gen = 4}
t.funestovento = {name = 'Funestovento', type = 'spettro', category = 'speciale', power = 60, accuracy = 100, pp = 5, gen = 4}
t.oscurotuffo = {name = 'Oscurotuffo', type = 'spettro', category = 'fisico', power = 120, accuracy = 100, pp = 5, gen = 4}
t.unghiaguzze = {name = 'Unghiaguzze', type = 'buio', category = 'stato', power = '&mdash;', accuracy = '&mdash;', pp = 15, gen = 5}
t.bodyguard = {name = 'Bodyguard', type = 'roccia', category = 'stato', power = '&mdash;', accuracy = '&mdash;', pp = 10, gen = 5}
t.paridifesa = {name = 'Paridifesa', type = 'psico', category = 'stato', power = '&mdash;', accuracy = '&mdash;', pp = 10, gen = 5}
t.pariattacco = {name = 'Pariattacco', type = 'psico', category = 'stato', power = '&mdash;', accuracy = '&mdash;', pp = 10, gen = 5}
t.mirabilzona = {name = 'Mirabilzona', type = 'psico', category = 'stato', power = '&mdash;', accuracy = '&mdash;', pp = 10, gen = 5}
t.psicoshock = {name = 'Psicoshock', type = 'psico', category = 'speciale', power = 80, accuracy = 100, pp = 10, gen = 5}
t.velenoshock = {name = 'Velenoshock', type = 'veleno', category = 'speciale', power = 65, accuracy = 100, pp = 10, gen = 5}
t.sganciapesi = {name = 'Sganciapesi', type = 'acciaio', category = 'stato', power = '&mdash;', accuracy = '&mdash;', pp = 15, gen = 5}
t.polverabbia = {name = 'Polverabbia', type = 'coleottero', category = 'stato', power = '&mdash;', accuracy = '&mdash;', pp = 20, gen = 5}
t.telecinesi = {name = 'Telecinesi', type = 'psico', category = 'stato', power = '&mdash;', accuracy = '&mdash;', pp = 15, gen = 5}
t.magicozona = {name = 'Magicozona', type = 'psico', category = 'stato', power = '&mdash;', accuracy = '&mdash;', pp = 10, gen = 5}
t.abbattimento = {name = 'Abbattimento', type = 'roccia', category = 'fisico', power = 50, accuracy = 100, pp = 15, gen = 5}
t.tempestretta = {name = 'Tempestretta', type = 'lotta', category = 'fisico', power = 60, accuracy = 100, pp = 10, gen = 5}
t.pirolancio = {name = 'Pirolancio', type = 'fuoco', category = 'speciale', power = 70, accuracy = 100, pp = 15, gen = 5}
t.fangonda = {name = 'Fangonda', type = 'veleno', category = 'speciale', power = 95, accuracy = 100, pp = 10, gen = 5}
t.eledanza = {name = 'Eledanza', type = 'coleottero', category = 'stato', power = '&mdash;', accuracy = '&mdash;', pp = 20, gen = 5}
t.pesobomba = {name = 'Pesobomba', type = 'acciaio', category = 'fisico', power = '&mdash;', accuracy = 100, pp = 10, stab = true, gen = 5}
t.sincrumore = {name = 'Sincrumore', type = 'psico', category = 'speciale', power = 120, accuracy = 100, pp = 15, gen = 5}
t.energisfera = {name = 'Energisfera', type = 'elettro', category = 'speciale', power = '&mdash;', accuracy = 100, pp = 10, stab = true, gen = 5}
t.inondazione = {name = 'Inondazione', type = 'acqua', category = 'stato', power = '&mdash;', accuracy = 100, pp = 20, gen = 5}
t.nitrocarica = {name = 'Nitrocarica', type = 'fuoco', category = 'fisico', power = 50, accuracy = 100, pp = 20, gen = 5}
t.arrotola = {name = 'Arrotola', type = 'veleno', category = 'stato', power = '&mdash;', accuracy = '&mdash;', pp = 20, gen = 5}
t.calciobasso = {name = 'Calciobasso', type = 'lotta', category = 'fisico', power = 65, accuracy = 100, pp = 20, gen = 5}
t.acidobomba = {name = 'Acidobomba', type = 'veleno', category = 'speciale', power = 40, accuracy = 100, pp = 20, gen = 5}
t.ripicca = {name = 'Ripicca', type = 'buio', category = 'fisico', power = 95, accuracy = 100, pp = 15, gen = 5}
t.ondisinvolta = {name = 'Ondisinvolta', type = 'normale', category = 'stato', power = '&mdash;', accuracy = 100, pp = 15, gen = 5}
t.saltamicizia = {name = 'Saltamicizia', type = 'normale', category = 'stato', power = '&mdash;', accuracy = 100, pp = 15, gen = 5}
t.cortesia = {name = 'Cortesia', type = 'normale', category = 'stato', power = '&mdash;', accuracy = '&mdash;', pp = 15, gen = 5}
t.coro = {name = 'Coro', type = 'normale', category = 'speciale', power = 60, accuracy = 100, pp = 15, gen = 5}
t.echeggiavoce = {name = 'Echeggiavoce', type = 'normale', category = 'speciale', power = 40, accuracy = 100, pp = 15, gen = 5}
t.insidia = {name = 'Insidia', type = 'normale', category = 'fisico', power = 70, accuracy = 100, pp = 20, gen = 5}
t.pulifumo = {name = 'Pulifumo', type = 'veleno', category = 'speciale', power = 50, accuracy = '&mdash;', pp = 15, gen = 5}
t.veicolaforza = {name = 'Veicolaforza', type = 'psico', category = 'speciale', power = 20, accuracy = 100, pp = 10, gen = 5}
t.anticipo = {name = 'Anticipo', type = 'lotta', category = 'stato', power = '&mdash;', accuracy = '&mdash;', pp = 15, gen = 5}
t.cambiaposto = {name = 'Cambiaposto', type = 'psico', category = 'stato', power = '&mdash;', accuracy = '&mdash;', pp = 15, gen = 5}
t.idrovampata = {name = 'Idrovampata', type = 'acqua', category = 'speciale', power = 80, accuracy = 100, pp = 15, gen = 5}
t.gettaguscio = {name = 'Gettaguscio', type = 'normale', category = 'stato', power = '&mdash;', accuracy = '&mdash;', pp = 15, gen = 5}
t.ondasana = {name = 'Ondasana', type = 'psico', category = 'stato', power = '&mdash;', accuracy = '&mdash;', pp = 10, gen = 5}
t.sciagura = {name = 'Sciagura', type = 'spettro', category = 'speciale', power = 65, accuracy = 100, pp = 10, gen = 5}
t.cadutalibera = {name = 'Cadutalibera', type = 'volante', category = 'fisico', power = 60, accuracy = 100, pp = 10, gen = 5}
t.cambiomarcia = {name = 'Cambiomarcia', type = 'acciaio', category = 'stato', power = '&mdash;', accuracy = '&mdash;', pp = 10, gen = 5}
t.ribaltiro = {name = 'Ribaltiro', type = 'lotta', category = 'fisico', power = 60, accuracy = 90, pp = 10, gen = 5}
t.bruciatutto = {name = 'Bruciatutto', type = 'fuoco', category = 'speciale', power = 60, accuracy = 100, pp = 15, gen = 5}
t.spintone = {name = 'Spintone', type = 'buio', category = 'stato', power = '&mdash;', accuracy = 100, pp = 15, gen = 5}
t.acrobazia = {name = 'Acrobazia', type = 'volante', category = 'fisico', power = 55, accuracy = 100, pp = 15, gen = 5}
t.riflettipo = {name = 'Riflettipo', type = 'normale', category = 'stato', power = '&mdash;', accuracy = '&mdash;', pp = 15, gen = 5}
t.nemesi = {name = 'Nemesi', type = 'normale', category = 'fisico', power = 70, accuracy = 100, pp = 5, gen = 5}
t.azzardo = {name = 'Azzardo', type = 'lotta', category = 'speciale', power = '&mdash;', accuracy = 100, pp = 5, gen = 5}
t.cediregalo = {name = 'Cediregalo', type = 'normale', category = 'stato', power = '&mdash;', accuracy = '&mdash;', pp = 15, gen = 5}
t.marchiatura = {name = 'Marchiatura', type = 'fuoco', category = 'speciale', power = 100, accuracy = 50, pp = 5, gen = 5}
t.acquapatto = {name = 'Acquapatto', type = 'acqua', category = 'speciale', power = 80, accuracy = 100, pp = 10, gen = 5}
t.fiammapatto = {name = 'Fiammapatto', type = 'fuoco', category = 'speciale', power = 80, accuracy = 100, pp = 10, gen = 5}
t.erbapatto = {name = 'Erbapatto', type = 'erba', category = 'speciale', power = 80, accuracy = 100, pp = 10, gen = 5}
t.invertivolt = {name = 'Invertivolt', type = 'elettro', category = 'speciale', power = 70, accuracy = 100, pp = 20, gen = 5}
t.entomoblocco = {name = 'Entomoblocco', type = 'coleottero', category = 'speciale', power = 50, accuracy = 100, pp = 20, gen = 5}
t.battiterra = {name = 'Battiterra', type = 'terra', category = 'fisico', power = 60, accuracy = 100, pp = 20, gen = 5}
t.alitogelido = {name = 'Alitogelido', type = 'ghiaccio', category = 'speciale', power = 60, accuracy = 90, pp = 10, gen = 5}
t.codadrago = {name = 'Codadrago', type = 'drago', category = 'fisico', power = 60, accuracy = 90, pp = 10, gen = 5}
t.cuordileone = {name = 'Cuordileone', type = 'normale', category = 'stato', power = '&mdash;', accuracy = '&mdash;', pp = 30, gen = 5}
t.elettrotela = {name = 'Elettrotela', type = 'elettro', category = 'speciale', power = 55, accuracy = 95, pp = 15, gen = 5}
t.sprizzalampo = {name = 'Sprizzalampo', type = 'elettro', category = 'fisico', power = 90, accuracy = 100, pp = 15, gen = 5}
t.giravvita = {name = 'Giravvita', type = 'terra', category = 'fisico', power = 80, accuracy = 95, pp = 10, gen = 5}
t.doppiocolpo = {name = 'Doppiocolpo', type = 'drago', category = 'fisico', power = 40, accuracy = 90, pp = 15, gen = 5}
t.cuorestampo = {name = 'Cuorestampo', type = 'psico', category = 'fisico', power = 60, accuracy = 100, pp = 25, gen = 5}
t.legnicorno = {name = 'Legnicorno', type = 'erba', category = 'fisico', power = 75, accuracy = 100, pp = 10, gen = 5}
t.spadasolenne = {name = 'Spadasolenne', type = 'lotta', category = 'fisico', power = 90, accuracy = 100, pp = 15, gen = 5}
t.conchilama = {name = 'Conchilama', type = 'acqua', category = 'fisico', power = 75, accuracy = 95, pp = 10, gen = 5}
t.marchiafuoco = {name = 'Marchiafuoco', type = 'fuoco', category = 'fisico', power = '&mdash;', accuracy = 100, pp = 10, stab = true, gen = 5}
t.vorticerba = {name = 'Vorticerba', type = 'erba', category = 'speciale', power = 65, accuracy = 90, pp = 10, gen = 5}
t.rulloduro = {name = 'Rulloduro', type = 'coleottero', category = 'fisico', power = 65, accuracy = 100, pp = 20, gen = 5}
t.cotonscudo = {name = 'Cotonscudo', type = 'erba', category = 'stato', power = '&mdash;', accuracy = '&mdash;', pp = 10, gen = 5}
t.urtoscuro = {name = 'Urtoscuro', type = 'buio', category = 'speciale', power = 85, accuracy = 95, pp = 10, gen = 5}
t.psicobotta = {name = 'Psicobotta', type = 'psico', category = 'speciale', power = 100, accuracy = 100, pp = 10, gen = 5}
t.spazzasberla = {name = 'Spazzasberla', type = 'normale', category = 'fisico', power = 25, accuracy = 85, pp = 10, gen = 5}
t.tifone = {name = 'Tifone', type = 'volante', category = 'speciale', power = 110, accuracy = 70, pp = 10, gen = 5}
t.ricciolata = {name = 'Ricciolata', type = 'normale', category = 'fisico', power = 120, accuracy = 100, pp = 15, gen = 5}
t.ingracolpo = {name = 'Ingracolpo', type = 'acciaio', category = 'fisico', power = 50, accuracy = 85, pp = 15, gen = 5}
t.sparafuoco = {name = 'Sparafuoco', type = 'fuoco', category = 'speciale', power = 100, accuracy = 100, pp = 5, gen = 5}
t.tecnobotto = {name = 'Tecnobotto', type = 'normale', category = 'speciale', power = 120, accuracy = 100, pp = 5, gen = 5}
t.cantoantico = {name = 'Cantoantico', type = 'normale', category = 'speciale', power = 75, accuracy = 100, pp = 10, gen = 5}
t.spadamistica = {name = 'Spadamistica', type = 'lotta', category = 'speciale', power = 85, accuracy = 100, pp = 10, gen = 5}
t.gelamondo = {name = 'Gelamondo', type = 'ghiaccio', category = 'speciale', power = 65, accuracy = 95, pp = 10, gen = 5}
t.lucesiluro = {name = 'Lucesiluro', type = 'elettro', category = 'fisico', power = 130, accuracy = 85, pp = 5, gen = 5}
t.fuocoblu = {name = 'Fuocoblu', type = 'fuoco', category = 'speciale', power = 130, accuracy = 85, pp = 5, gen = 5}
t.voldifuoco = {name = 'Voldifuoco', type = 'fuoco', category = 'speciale', power = 80, accuracy = 100, pp = 10, gen = 5}
t.elettrogelo = {name = 'Elettrogelo', type = 'ghiaccio', category = 'fisico', power = 140, accuracy = 90, pp = 5, gen = 5}
t.vampagelida = {name = 'Vampagelida', type = 'ghiaccio', category = 'speciale', power = 140, accuracy = 90, pp = 5, gen = 5}
t.urlorabbia = {name = 'Urlorabbia', type = 'buio', category = 'speciale', power = 55, accuracy = 95, pp = 15, gen = 5}
t.scagliagelo = {name = 'Scagliagelo', type = 'ghiaccio', category = 'fisico', power = 85, accuracy = 90, pp = 10, gen = 5}
t['generatore v'] = {name = 'Generatore V', type = 'fuoco', category = 'fisico', power = 180, accuracy = 95, pp = 5, gen = 5}
t.incrofiamma = {name = 'Incrofiamma', type = 'fuoco', category = 'speciale', power = 100, accuracy = 100, pp = 5, gen = 5}
t.incrotuono = {name = 'Incrotuono', type = 'elettro', category = 'fisico', power = 100, accuracy = 100, pp = 5, gen = 5}
t.schiacciatuffo = {name = 'Schiacciatuffo', type = 'lotta', category = 'fisico', power = 80, accuracy = 95, pp = 10, gen = 6}
t.ribaltappeto = {name = 'Ribaltappeto', type = 'lotta', category = 'stato', power = '&mdash;', accuracy = '&mdash;', pp = 10, gen = 6}
t.rutto = {name = 'Rutto', type = 'veleno', category = 'speciale', power = 120, accuracy = 90, pp = 10, gen = 6}
t.aracampo = {name = 'Aracampo', type = 'terra', category = 'stato', power = '&mdash;', accuracy = '&mdash;', pp = 10, gen = 6}
t['rete vischiosa'] = {name = 'Rete Vischiosa', type = 'coleottero', category = 'stato', power = '&mdash;', accuracy = '&mdash;', pp = 20, gen = 6}
t.pungiglione = {name = 'Pungiglione', type = 'coleottero', category = 'fisico', power = 50, accuracy = 100, pp = 25, gen = 6}
t.spettrotuffo = {name = 'Spettrotuffo', type = 'spettro', category = 'fisico', power = 90, accuracy = 100, pp = 10, gen = 6}
t.halloween = {name = 'Halloween', type = 'spettro', category = 'stato', power = '&mdash;', accuracy = 100, pp = 20, gen = 6}
t.urlo = {name = 'Urlo', type = 'normale', category = 'stato', power = '&mdash;', accuracy = 100, pp = 30, gen = 6}
t.pioggiaplasma = {name = 'Pioggiaplasma', type = 'elettro', category = 'stato', power = '&mdash;', accuracy = '&mdash;', pp = 25, gen = 6}
t.caricaparabola = {name = 'Caricaparabola', type = 'elettro', category = 'speciale', power = 65, accuracy = 100, pp = 20, gen = 6}
t.boscomalocchio = {name = 'Boscomalocchio', type = 'erba', category = 'stato', power = '&mdash;', accuracy = 100, pp = 20, gen = 6}
t.fiortempesta = {name = 'Fiortempesta', type = 'erba', category = 'fisico', power = 90, accuracy = 100, pp = 15, gen = 6}
t.liofilizzazione = {name = 'Liofilizzazione', type = 'ghiaccio', category = 'speciale', power = 70, accuracy = 100, pp = 20, gen = 6}
t.incantavoce = {name = 'Incantavoce', type = 'folletto', category = 'speciale', power = 40, accuracy = '&mdash;', pp = 15, gen = 6}
t.monito = {name = 'Monito', type = 'buio', category = 'stato', power = '&mdash;', accuracy = 100, pp = 20, gen = 6}
t.sottosopra = {name = 'Sottosopra', type = 'buio', category = 'stato', power = '&mdash;', accuracy = 100, pp = 20, gen = 6}
t.assorbibacio = {name = 'Assorbibacio', type = 'folletto', category = 'speciale', power = 50, accuracy = 100, pp = 10, gen = 6}
t.truccodifesa = {name = 'Truccodifesa', type = 'folletto', category = 'stato', power = '&mdash;', accuracy = '&mdash;', pp = 10, gen = 6}
t.fiordifesa = {name = 'Fiordifesa', type = 'folletto', category = 'stato', power = '&mdash;', accuracy = '&mdash;', pp = 10, gen = 6}
t['campo erboso'] = {name = 'Campo Erboso', type = 'erba', category = 'stato', power = '&mdash;', accuracy = '&mdash;', pp = 10, gen = 6}
t['campo nebbioso'] = {name = 'Campo Nebbioso', type = 'folletto', category = 'stato', power = '&mdash;', accuracy = '&mdash;', pp = 10, gen = 6}
t.elettrocontagio = {name = 'Elettrocontagio', type = 'elettro', category = 'stato', power = '&mdash;', accuracy = '&mdash;', pp = 20, gen = 6}
t.carineria = {name = 'Carineria', type = 'folletto', category = 'fisico', power = 90, accuracy = 90, pp = 10, gen = 6}
t['vento di fata'] = {name = 'Vento di Fata', type = 'folletto', category = 'speciale', power = 40, accuracy = 100, pp = 30, gen = 6}
t['forza lunare'] = {name = 'Forza Lunare', type = 'folletto', category = 'speciale', power = 95, accuracy = 100, pp = 15, gen = 6}
t.ondaboato = {name = 'Ondaboato', type = 'normale', category = 'speciale', power = 140, accuracy = 100, pp = 10, gen = 6}
t['blocco fatato'] = {name = 'Blocco Fatato', type = 'folletto', category = 'stato', power = '&mdash;', accuracy = '&mdash;', pp = 10, gen = 6}
t['scudo reale'] = {name = 'Scudo Reale', type = 'acciaio', category = 'stato', power = '&mdash;', accuracy = '&mdash;', pp = 10, gen = 6}
t.simpatia = {name = 'Simpatia', type = 'normale', category = 'stato', power = '&mdash;', accuracy = '&mdash;', pp = 20, gen = 6}
t.confidenza = {name = 'Confidenza', type = 'normale', category = 'stato', power = '&mdash;', accuracy = '&mdash;', pp = 20, gen = 6}
t.diamantempesta = {name = 'Diamantempesta', type = 'roccia', category = 'fisico', power = 100, accuracy = 95, pp = 5, gen = 6}
t.vaporscoppio = {name = 'Vaporscoppio', type = 'acqua', category = 'speciale', power = 110, accuracy = 95, pp = 5, gen = 6}
t.forodimensionale = {name = 'Forodimensionale', type = 'psico', category = 'speciale', power = 80, accuracy = '&mdash;', pp = 5, gen = 6}
t.acqualame = {name = 'Acqualame', type = 'acqua', category = 'speciale', power = 15, accuracy = 100, pp = 20, gen = 6}
t.magifiamma = {name = 'Magifiamma', type = 'fuoco', category = 'speciale', power = 75, accuracy = 100, pp = 10, gen = 6}
t.agodifesa = {name = 'Agodifesa', type = 'erba', category = 'stato', power = '&mdash;', accuracy = '&mdash;', pp = 10, gen = 6}
t.nebularoma = {name = 'Nebularoma', type = 'folletto', category = 'stato', power = '&mdash;', accuracy = '&mdash;', pp = 20, gen = 6}
t.elettromistero = {name = 'Elettromistero', type = 'elettro', category = 'stato', power = '&mdash;', accuracy = 100, pp = 15, gen = 6}
t.velenotrappola = {name = 'Velenotrappola', type = 'veleno', category = 'stato', power = '&mdash;', accuracy = 100, pp = 20, gen = 6}
t.pulviscoppio = {name = 'Pulviscoppio', type = 'coleottero', category = 'stato', power = '&mdash;', accuracy = 100, pp = 20, gen = 6}
t.geocontrollo = {name = 'Geocontrollo', type = 'folletto', category = 'stato', power = '&mdash;', accuracy = '&mdash;', pp = 10, gen = 6}
t['controllo polare'] = {name = 'Controllo Polare', type = 'elettro', category = 'stato', power = '&mdash;', accuracy = '&mdash;', pp = 20, gen = 6}
t.cuccagna = {name = 'Cuccagna', type = 'normale', category = 'stato', power = '&mdash;', accuracy = '&mdash;', pp = 30, gen = 6}
t['campo elettrico'] = {name = 'Campo Elettrico', type = 'elettro', category = 'stato', power = '&mdash;', accuracy = '&mdash;', pp = 10, gen = 6}
t.magibrillio = {name = 'Magibrillio', type = 'folletto', category = 'speciale', power = 80, accuracy = 100, pp = 10, gen = 6}
t.auguri = {name = 'Auguri', type = 'normale', category = 'stato', power = '&mdash;', accuracy = '&mdash;', pp = 40, gen = 6}
t['mano nella mano'] = {name = 'Mano nella Mano', type = 'normale', category = 'stato', power = '&mdash;', accuracy = '&mdash;', pp = 40, gen = 6}
t['occhioni teneri'] = {name = 'Occhioni Teneri', type = 'folletto', category = 'stato', power = '&mdash;', accuracy = 100, pp = 30, gen = 6}
t.elettrococcola = {name = 'Elettrococcola', type = 'elettro', category = 'fisico', power = 20, accuracy = 100, pp = 20, gen = 6}
t.riguardo = {name = 'Riguardo', type = 'normale', category = 'fisico', power = 40, accuracy = 100, pp = 40, gen = 6}
t.assillo = {name = 'Assillo', type = 'coleottero', category = 'speciale', power = 20, accuracy = 100, pp = 20, gen = 6}
t.crescipugno = {name = 'Crescipugno', type = 'lotta', category = 'fisico', power = 40, accuracy = 100, pp = 20, gen = 6}
t['ali del fato'] = {name = 'Ali del Fato', type = 'volante', category = 'speciale', power = 80, accuracy = 100, pp = 10, gen = 6}
t['mille frecce'] = {name = 'Mille Frecce', type = 'terra', category = 'fisico', power = 90, accuracy = 100, pp = 10, gen = 6}
t['mille onde'] = {name = 'Mille Onde', type = 'terra', category = 'fisico', power = 90, accuracy = 100, pp = 10, gen = 6}
t['forza tellurica'] = {name = 'Forza Tellurica', type = 'terra', category = 'fisico', power = 90, accuracy = 100, pp = 10, gen = 6}
t['luce nefasta'] = {name = 'Luce Nefasta', type = 'folletto', category = 'speciale', power = 140, accuracy = 90, pp = 5, gen = 6}
t.primopulsar = {name = 'Primopulsar', type = 'acqua', category = 'speciale', power = 110, accuracy = 85, pp = 10, gen = 6}
t['spade telluriche'] = {name = 'Spade Telluriche', type = 'terra', category = 'fisico', power = 120, accuracy = 85, pp = 10, gen = 6}
t['ascesa del drago'] = {name = 'Ascesa del Drago', type = 'volante', category = 'fisico', power = 120, accuracy = 100, pp = 5, gen = 6}
t.urtodimensionale = {name = 'Urtodimensionale', type = 'buio', category = 'fisico', power = 100, accuracy = '&mdash;', pp = 5, gen = 6}
t.sabbiaccumulo = {name = 'Sabbiaccumulo', type = 'terra', category = 'stato', power = '&mdash;', accuracy = '&mdash;', pp = 10, gen = 7}
t.schermaglia = {name = 'Schermaglia', type = 'coleottero', category = 'fisico', power = 90, accuracy = 100, pp = 10, gen = 7}
t.fortino = {name = 'Fortino', type = 'veleno', category = 'stato', power = '&mdash;', accuracy = '&mdash;', pp = 10, gen = 7}
t["cucitura d'ombra"] = {name = "Cucitura d'Ombra", type = 'spettro', category = 'fisico', power = 80, accuracy = 100, pp = 10, gen = 7}
t.braccioteso = {name = 'Braccioteso', type = 'buio', category = 'fisico', power = 85, accuracy = 100, pp = 10, gen = 7}
t['canto effimero'] = {name = 'Canto Effimero', type = 'acqua', category = 'speciale', power = 90, accuracy = 100, pp = 10, gen = 7}
t.martelgelo = {name = 'Martelgelo', type = 'ghiaccio', category = 'fisico', power = 100, accuracy = 90, pp = 10, gen = 7}
t['cura floreale'] = {name = 'Cura Floreale', type = 'folletto', category = 'stato', power = '&mdash;', accuracy = '&mdash;', pp = 10, gen = 7}
t['forza equina'] = {name = 'Forza Equina', type = 'terra', category = 'fisico', power = 95, accuracy = 95, pp = 10, gen = 7}
t.assorbiforza = {name = 'Assorbiforza', type = 'erba', category = 'stato', power = '&mdash;', accuracy = 100, pp = 10, gen = 7}
t['lama solare'] = {name = 'Lama Solare', type = 'erba', category = 'fisico', power = 125, accuracy = 100, pp = 10, gen = 7}
t.fogliame = {name = 'Fogliame', type = 'erba', category = 'fisico', power = 40, accuracy = 100, pp = 40, gen = 7}
t.riflettore = {name = 'Riflettore', type = 'normale', category = 'stato', power = '&mdash;', accuracy = '&mdash;', pp = 15, gen = 7}
t.velenotela = {name = 'Velenotela', type = 'veleno', category = 'stato', power = '&mdash;', accuracy = 100, pp = 20, gen = 7}
t.concentrazione = {name = 'Concentrazione', type = 'normale', category = 'stato', power = '&mdash;', accuracy = '&mdash;', pp = 30, gen = 7}
t['marciainpiù'] = {name = 'Marciainpiù', type = 'acciaio', category = 'stato', power = '&mdash;', accuracy = '&mdash;', pp = 20, gen = 7}
t['colpo infernale'] = {name = 'Colpo Infernale', type = 'buio', category = 'fisico', power = 80, accuracy = 100, pp = 15, gen = 7}
t.sferapolline = {name = 'Sferapolline', type = 'coleottero', category = 'speciale', power = 90, accuracy = 100, pp = 15, gen = 7}
t["colpo d'ancora"] = {name = "Colpo d'Ancora", type = 'acciaio', category = 'fisico', power = 80, accuracy = 100, pp = 20, gen = 7}
t['campo psichico'] = {name = 'Campo Psichico', type = 'psico', category = 'stato', power = '&mdash;', accuracy = '&mdash;', pp = 10, gen = 7}
t.assalto = {name = 'Assalto', type = 'coleottero', category = 'fisico', power = 80, accuracy = 100, pp = 15, gen = 7}
t['frusta di fuoco'] = {name = 'Frusta di Fuoco', type = 'fuoco', category = 'fisico', power = 80, accuracy = 100, pp = 15, gen = 7}
t.tracotanza = {name = 'Tracotanza', type = 'buio', category = 'fisico', power = 20, accuracy = 100, pp = 10, gen = 7}
t['ultima fiamma'] = {name = 'Ultima Fiamma', type = 'fuoco', category = 'speciale', power = 130, accuracy = 100, pp = 5, gen = 7}
t.velociscambio = {name = 'Velociscambio', type = 'psico', category = 'stato', power = '&mdash;', accuracy = '&mdash;', pp = 10, gen = 7}
t.sottilcorno = {name = 'Sottilcorno', type = 'acciaio', category = 'fisico', power = 70, accuracy = '&mdash;', pp = 10, gen = 7}
t.purificazione = {name = 'Purificazione', type = 'veleno', category = 'stato', power = '&mdash;', accuracy = '&mdash;', pp = 20, gen = 7}
t.mutadanza = {name = 'Mutadanza', type = 'normale', category = 'speciale', power = 90, accuracy = 100, pp = 15, gen = 7}
t.nucleocastigo = {name = 'Nucleocastigo', type = 'drago', category = 'speciale', power = 100, accuracy = 100, pp = 10, gen = 7}
t.tropicalcio = {name = 'Tropicalcio', type = 'erba', category = 'fisico', power = 70, accuracy = 100, pp = 15, gen = 7}
t.imposizione = {name = 'Imposizione', type = 'psico', category = 'stato', power = '&mdash;', accuracy = '&mdash;', pp = 15, gen = 7}
t.cannonbecco = {name = 'Cannonbecco', type = 'Volante', category = 'fisico', power = 100, accuracy = 100, pp = 15, gen = 7}
t.clamorsquame = {name = 'Clamorsquame', type = 'drago', category = 'speciale', power = 110, accuracy = 100, pp = 5, gen = 7}
t.marteldrago = {name = 'Marteldrago', type = 'drago', category = 'fisico', power = 90, accuracy = 100, pp = 15, gen = 7}
t.vorticolpo = {name = 'Vorticolpo', type = 'buio', category = 'fisico', power = 60, accuracy = 100, pp = 20, gen = 7}
t.velaurora = {name = 'Velaurora', type = 'ghiaccio', category = 'stato', power = '&mdash;', accuracy = '&mdash;', pp = 20, gen = 7}
t.gusciotrappola = {name = 'Gusciotrappola', type = 'fuoco', category = 'speciale', power = 150, accuracy = 100, pp = 5, gen = 7}
t.cannonfiore = {name = 'Cannonfiore', type = 'folletto', category = 'speciale', power = 130, accuracy = 90, pp = 5, gen = 7}
t.psicozanna = {name = 'Psicozanna', type = 'psico', category = 'fisico', power = 85, accuracy = 100, pp = 10, gen = 7}
t.battipiedi = {name = 'Battipiedi', type = 'terra', category = 'fisico', power = 75, accuracy = 100, pp = 10, gen = 7}
t.ossotetro = {name = 'Ossotetro', type = 'spettro', category = 'fisico', power = 85, accuracy = 100, pp = 10, gen = 7}
t.rocciarapida = {name = 'Rocciarapida', type = 'roccia', category = 'fisico', power = 40, accuracy = 100, pp = 20, gen = 7}
t.idrobreccia = {name = 'Idrobreccia', type = 'acqua', category = 'fisico', power = 85, accuracy = 100, pp = 10, gen = 7}
t.prismalaser = {name = 'Prismalaser', type = 'psico', category = 'speciale', power = 160, accuracy = 100, pp = 10, gen = 7}
t.ombrafurto = {name = 'Ombrafurto', type = 'spettro', category = 'fisico', power = 90, accuracy = 100, pp = 10, gen = 7}
t.astrocarica = {name = 'Astrocarica', type = 'acciaio', category = 'fisico', power = 100, accuracy = 100, pp = 5, gen = 7}
t["raggio d'ombra"] = {name = "Raggio d'Ombra", type = 'spettro', category = 'speciale', power = 100, accuracy = 100, pp = 5, gen = 7}
t.occhionilucidi = {name = 'Occhionilucidi', type = 'normale', category = 'stato', power = '&mdash;', accuracy = '&mdash;', pp = 20, gen = 7}
t.elettropizzico = {name = 'Elettropizzico', type = 'elettro', category = 'fisico', power = 80, accuracy = 100, pp = 10, gen = 7}
t['ira della natura'] = {name = "Ira della Natura", type = 'folletto', category = 'speciale', power = '&mdash;', accuracy = 90, pp = 10, gen = 7}
t.multiattacco = {name = 'Multiattacco', type = 'normale', category = 'fisico', power = 90, accuracy = 100, pp = 10, gen = 7}
t['geyser fotonico'] = {name = 'Geyser Fotonico', type = 'psico', category = 'speciale', power = 100, accuracy = 100, pp = 5, gen = 7}
t['sbalorditesta'] = {name = 'Sbalorditesta', type = 'fuoco', category = 'speciale', power = 150, accuracy = 100, pp = 5, gen = 7}
t['pugni plasma'] = {name = 'Pugni Plasma', type = 'elettro', category = 'fisico', power = 100, accuracy = 100, pp = 15, gen = 7}
t['pugni corazzati'] = {name = 'Pugni Corazzati', type = 'acciaio', category = 'fisico', power = 60, accuracy = 100, pp = 5, gen = 7}
=======
t.mangiasogni = {name = 'Mangiasogni', type = 'psico', category = 'speciale', power = 100, accuracy = 100, pp = 15}
t.velenogas = {name = 'Velenogas', type = 'veleno', category = 'stato', power = '&mdash;', accuracy = 90, pp = 40}
t['attacco pioggia'] = {name = 'Attacco Pioggia', type = 'normale', category = 'fisico', power = 15, accuracy = 85, pp = 20}
t.sanguisuga = {name = 'Sanguisuga', type = 'coleottero', category = 'fisico', power = 80, accuracy = 100, pp = 10}
t.demonbacio = {name = 'Demonbacio', type = 'normale', category = 'stato', power = '&mdash;', accuracy = 75, pp = 10}
t.aeroattacco = {name = 'Aeroattacco', type = 'volante', category = 'fisico', power = 140, accuracy = 90, pp = 5}
t.trasformazione = {name = 'Trasformazione', type = 'normale', category = 'stato', power = '&mdash;', accuracy = '&mdash;', pp = 10}
t.bolla = {name = 'Bolla', type = 'acqua', category = 'speciale', power = 40, accuracy = 100, pp = 30}
t.stordipugno = {name = 'Stordipugno', type = 'normale', category = 'fisico', power = 70, accuracy = 100, pp = 10}
t.spora = {name = 'Spora', type = 'erba', category = 'stato', power = '&mdash;', accuracy = 100, pp = 15}
t.flash = {name = 'Flash', type = 'normale', category = 'stato', power = '&mdash;', accuracy = 100, pp = 20}
t.psiconda = {name = 'Psiconda', type = 'psico', category = 'speciale', power = '&mdash;', accuracy = 100, pp = 15}
t.splash = {name = 'Splash', type = 'normale', category = 'stato', power = '&mdash;', accuracy = '&mdash;', pp = 40}
t['scudo acido'] = {name = 'Scudo Acido', type = 'veleno', category = 'stato', power = '&mdash;', accuracy = '&mdash;', pp = 20}
t.martellata = {name = 'Martellata', type = 'acqua', category = 'fisico', power = 100, accuracy = 90, pp = 10}
t.esplosione = {name = 'Esplosione', type = 'normale', category = 'fisico', power = 250, accuracy = 100, pp = 5}
t.sfuriate = {name = 'Sfuriate', type = 'normale', category = 'fisico', power = 18, accuracy = 80, pp = 15}
t.ossomerang = {name = 'Ossomerang', type = 'terra', category = 'fisico', power = 50, accuracy = 90, pp = 10}
t.riposo = {name = 'Riposo', type = 'psico', category = 'stato', power = '&mdash;', accuracy = '&mdash;', pp = 10}
t.frana = {name = 'Frana', type = 'roccia', category = 'fisico', power = 75, accuracy = 90, pp = 10}
t.iperzanna = {name = 'Iperzanna', type = 'normale', category = 'fisico', power = 80, accuracy = 90, pp = 15}
t.affilatore = {name = 'Affilatore', type = 'normale', category = 'stato', power = '&mdash;', accuracy = '&mdash;', pp = 30}
t.conversione = {name = 'Conversione', type = 'normale', category = 'stato', power = '&mdash;', accuracy = '&mdash;', pp = 30}
t.tripletta = {name = 'Tripletta', type = 'normale', category = 'speciale', power = 80, accuracy = 100, pp = 10}
t.superzanna = {name = 'Superzanna', type = 'normale', category = 'fisico', power = '&mdash;', accuracy = 90, pp = 10}
t.lacerazione = {name = 'Lacerazione', type = 'normale', category = 'fisico', power = 70, accuracy = 100, pp = 20}
t.sostituto = {name = 'Sostituto', type = 'normale', category = 'stato', power = '&mdash;', accuracy = '&mdash;', pp = 10}
t.scontro = {name = 'Scontro', type = 'normale', category = 'fisico', power = 50, accuracy = '&mdash;', pp = 1}
t.schizzo = {name = 'Schizzo', type = 'normale', category = 'stato', power = '&mdash;', accuracy = '&mdash;', pp = 1}
t.triplocalcio = {name = 'Triplocalcio', type = 'lotta', category = 'fisico', power = 10, accuracy = 90, pp = 10}
t.furto = {name = 'Furto', type = 'buio', category = 'fisico', power = 60, accuracy = 100, pp = 25}
t.ragnatela = {name = 'Ragnatela', type = 'coleottero', category = 'stato', power = '&mdash;', accuracy = 100, pp = 10}
t.leggimente = {name = 'Leggimente', type = 'normale', category = 'stato', power = '&mdash;', accuracy = 100, pp = 5}
t.incubo = {name = 'Incubo', type = 'spettro', category = 'stato', power = '&mdash;', accuracy = 100, pp = 15}
t.ruotafuoco = {name = 'Ruotafuoco', type = 'fuoco', category = 'fisico', power = 60, accuracy = 100, pp = 25}
t.russare = {name = 'Russare', type = 'normale', category = 'speciale', power = 50, accuracy = 100, pp = 15}
t.maledizione = {name = 'Maledizione', type = 'spettro', category = 'stato', power = '&mdash;', accuracy = '&mdash;', pp = 10}
t.flagello = {name = 'Flagello', type = 'normale', category = 'fisico', power = '&mdash;', accuracy = 100, pp = 15}
t.conversione2 = {name = 'Conversione2', type = 'normale', category = 'stato', power = '&mdash;', accuracy = '&mdash;', pp = 30}
t.aerocolpo = {name = 'Aerocolpo', type = 'volante', category = 'speciale', power = 100, accuracy = 95, pp = 5}
t.cottonspora = {name = 'Cottonspora', type = 'erba', category = 'stato', power = '&mdash;', accuracy = 100, pp = 40}
t.contropiede = {name = 'Contropiede', type = 'lotta', category = 'fisico', power = '&mdash;', accuracy = 100, pp = 15}
t.dispetto = {name = 'Dispetto', type = 'spettro', category = 'stato', power = '&mdash;', accuracy = 100, pp = 10}
t.polneve = {name = 'Polneve', type = 'ghiaccio', category = 'speciale', power = 40, accuracy = 100, pp = 25}
t.protezione = {name = 'Protezione', type = 'normale', category = 'stato', power = '&mdash;', accuracy = '&mdash;', pp = 10}
t.pugnorapido = {name = 'Pugnorapido', type = 'lotta', category = 'fisico', power = 40, accuracy = 100, pp = 30}
t.visotruce = {name = 'Visotruce', type = 'normale', category = 'stato', power = '&mdash;', accuracy = 100, pp = 10}
t.finta = {name = 'Finta', type = 'buio', category = 'fisico', power = 60, accuracy = '&mdash;', pp = 20}
t.dolcebacio = {name = 'Dolcebacio', type = 'folletto', category = 'stato', power = '&mdash;', accuracy = 75, pp = 10}
t.panciamburo = {name = 'Panciamburo', type = 'normale', category = 'stato', power = '&mdash;', accuracy = '&mdash;', pp = 10}
t.fangobomba = {name = 'Fangobomba', type = 'veleno', category = 'speciale', power = 90, accuracy = 100, pp = 10}
t.fangosberla = {name = 'Fangosberla', type = 'terra', category = 'speciale', power = 20, accuracy = 100, pp = 10}
t.octazooka = {name = 'Octazooka', type = 'acqua', category = 'speciale', power = 65, accuracy = 85, pp = 10}
t.punte = {name = 'Punte', type = 'terra', category = 'stato', power = '&mdash;', accuracy = '&mdash;', pp = 20}
t.falcecannone = {name = 'Falcecannone', type = 'elettro', category = 'speciale', power = 120, accuracy = 50, pp = 5}
t.preveggenza = {name = 'Preveggenza', type = 'normale', category = 'stato', power = '&mdash;', accuracy = 100, pp = 40}
t.destinobbligato = {name = 'Destinobbligato', type = 'spettro', category = 'stato', power = '&mdash;', accuracy = '&mdash;', pp = 5}
t.ultimocanto = {name = 'Ultimocanto', type = 'normale', category = 'stato', power = '&mdash;', accuracy = '&mdash;', pp = 5}
t.ventogelato = {name = 'Ventogelato', type = 'ghiaccio', category = 'speciale', power = 55, accuracy = 95, pp = 15}
t.individua = {name = 'Individua', type = 'lotta', category = 'stato', power = '&mdash;', accuracy = '&mdash;', pp = 5}
t.ossoraffica = {name = 'Ossoraffica', type = 'terra', category = 'fisico', power = 25, accuracy = 90, pp = 10}
t.localizza = {name = 'Localizza', type = 'normale', category = 'stato', power = '&mdash;', accuracy = 100, pp = 5}
t.oltraggio = {name = 'Oltraggio', type = 'drago', category = 'fisico', power = 120, accuracy = 100, pp = 10}
t.terrempesta = {name = 'Terrempesta', type = 'roccia', category = 'stato', power = '&mdash;', accuracy = '&mdash;', pp = 10}
t.gigassorbimento = {name = 'Gigassorbimento', type = 'erba', category = 'speciale', power = 75, accuracy = 100, pp = 10}
t.resistenza = {name = 'Resistenza', type = 'normale', category = 'stato', power = '&mdash;', accuracy = '&mdash;', pp = 10}
t.fascino = {name = 'Fascino', type = 'folletto', category = 'stato', power = '&mdash;', accuracy = 100, pp = 20}
t.rotolamento = {name = 'Rotolamento', type = 'roccia', category = 'fisico', power = 30, accuracy = 90, pp = 20}
t.falsofinale = {name = 'Falsofinale', type = 'normale', category = 'fisico', power = 40, accuracy = 100, pp = 40}
t.bullo = {name = 'Bullo', type = 'normale', category = 'stato', power = '&mdash;', accuracy = 85, pp = 15}
t.buonlatte = {name = 'Buonlatte', type = 'normale', category = 'stato', power = '&mdash;', accuracy = '&mdash;', pp = 10}
t.scintilla = {name = 'Scintilla', type = 'elettro', category = 'fisico', power = 65, accuracy = 100, pp = 20}
t.tagliofuria = {name = 'Tagliofuria', type = 'coleottero', category = 'fisico', power = 40, accuracy = 95, pp = 20}
t.alacciaio = {name = 'Alacciaio', type = 'acciaio', category = 'fisico', power = 70, accuracy = 90, pp = 25}
t.malosguardo = {name = 'Malosguardo', type = 'normale', category = 'stato', power = '&mdash;', accuracy = 100, pp = 5}
t.attrazione = {name = 'Attrazione', type = 'normale', category = 'stato', power = '&mdash;', accuracy = 100, pp = 15}
t.sonnolalia = {name = 'Sonnolalia', type = 'normale', category = 'stato', power = '&mdash;', accuracy = '&mdash;', pp = 10}
t.rintoccasana = {name = 'Rintoccasana', type = 'normale', category = 'stato', power = '&mdash;', accuracy = '&mdash;', pp = 5}
t.ritorno = {name = 'Ritorno', type = 'normale', category = 'fisico', power = '&mdash;', accuracy = 100, pp = 20}
t.regalino = {name = 'Regalino', type = 'normale', category = 'fisico', power = '&mdash;', accuracy = 90, pp = 15}
t.frustrazione = {name = 'Frustrazione', type = 'normale', category = 'fisico', power = '&mdash;', accuracy = 100, pp = 20}
t.salvaguardia = {name = 'Salvaguardia', type = 'normale', category = 'stato', power = '&mdash;', accuracy = '&mdash;', pp = 25}
t.malcomune = {name = 'Malcomune', type = 'normale', category = 'stato', power = '&mdash;', accuracy = 100, pp = 20}
t.magifuoco = {name = 'Magifuoco', type = 'fuoco', category = 'fisico', power = 100, accuracy = 95, pp = 5}
t.magnitudo = {name = 'Magnitudo', type = 'terra', category = 'fisico', power = '&mdash;', accuracy = 100, pp = 30}
t.dinamipugno = {name = 'Dinamipugno', type = 'lotta', category = 'fisico', power = 100, accuracy = 50, pp = 5}
t.megacorno = {name = 'Megacorno', type = 'coleottero', category = 'fisico', power = 120, accuracy = 85, pp = 10}
t.dragospiro = {name = 'Dragospiro', type = 'drago', category = 'speciale', power = 60, accuracy = 100, pp = 20}
t.staffetta = {name = 'Staffetta', type = 'normale', category = 'stato', power = '&mdash;', accuracy = '&mdash;', pp = 40}
t.ripeti = {name = 'Ripeti', type = 'normale', category = 'stato', power = '&mdash;', accuracy = 100, pp = 5}
t.inseguimento = {name = 'Inseguimento', type = 'buio', category = 'fisico', power = 40, accuracy = 100, pp = 20}
t.rapigiro = {name = 'Rapigiro', type = 'normale', category = 'fisico', power = 20, accuracy = 100, pp = 40}
t.profumino = {name = 'Profumino', type = 'normale', category = 'stato', power = '&mdash;', accuracy = 100, pp = 20}
t.codacciaio = {name = 'Codacciaio', type = 'acciaio', category = 'fisico', power = 100, accuracy = 75, pp = 15}
t.ferrartigli = {name = 'Ferrartigli', type = 'acciaio', category = 'fisico', power = 50, accuracy = 95, pp = 35}
t.vitaltiro = {name = 'Vitaltiro', type = 'lotta', category = 'fisico', power = 70, accuracy = '&mdash;', pp = 10}
t.mattindoro = {name = 'Mattindoro', type = 'normale', category = 'stato', power = '&mdash;', accuracy = '&mdash;', pp = 5}
t.sintesi = {name = 'Sintesi', type = 'erba', category = 'stato', power = '&mdash;', accuracy = '&mdash;', pp = 5}
t.lucelunare = {name = 'Lucelunare', type = 'folletto', category = 'stato', power = '&mdash;', accuracy = '&mdash;', pp = 5}
t.introforza = {name = 'Introforza', type = 'normale', category = 'speciale', power = 60, accuracy = 100, pp = 15}
t.incrocolpo = {name = 'Incrocolpo', type = 'lotta', category = 'fisico', power = 100, accuracy = 80, pp = 5}
t.tornado = {name = 'Tornado', type = 'drago', category = 'speciale', power = 40, accuracy = 100, pp = 20}
t.pioggiadanza = {name = 'Pioggiadanza', type = 'acqua', category = 'stato', power = '&mdash;', accuracy = '&mdash;', pp = 5}
t.giornodisole = {name = 'Giornodisole', type = 'fuoco', category = 'stato', power = '&mdash;', accuracy = '&mdash;', pp = 5}
t.sgranocchio = {name = 'Sgranocchio', type = 'buio', category = 'fisico', power = 80, accuracy = 100, pp = 15}
t.specchiovelo = {name = 'Specchiovelo', type = 'psico', category = 'speciale', power = '&mdash;', accuracy = 100, pp = 20}
t['psicamisù'] = {name = 'Psicamisù', type = 'normale', category = 'stato', power = '&mdash;', accuracy = '&mdash;', pp = 10}
t.extrarapido = {name = 'Extrarapido', type = 'normale', category = 'fisico', power = 80, accuracy = 100, pp = 5}
t.forzantica = {name = 'Forzantica', type = 'roccia', category = 'speciale', power = 60, accuracy = 100, pp = 5}
t['palla ombra'] = {name = 'Palla Ombra', type = 'spettro', category = 'speciale', power = 80, accuracy = 100, pp = 15}
t.divinazione = {name = 'Divinazione', type = 'psico', category = 'speciale', power = 120, accuracy = 100, pp = 10}
t.spaccaroccia = {name = 'Spaccaroccia', type = 'lotta', category = 'fisico', power = 40, accuracy = 100, pp = 15}
t.mulinello = {name = 'Mulinello', type = 'acqua', category = 'speciale', power = 35, accuracy = 85, pp = 15}
t.picchiaduro = {name = 'Picchiaduro', type = 'buio', category = 'fisico', power = '&mdash;', accuracy = 100, pp = 10}
t.bruciapelo = {name = 'Bruciapelo', type = 'normale', category = 'fisico', power = 40, accuracy = 100, pp = 10}
t.baraonda = {name = 'Baraonda', type = 'normale', category = 'speciale', power = 90, accuracy = 100, pp = 10}
t.accumulo = {name = 'Accumulo', type = 'normale', category = 'stato', power = '&mdash;', accuracy = '&mdash;', pp = 20}
t.sfoghenergia = {name = 'Sfoghenergia', type = 'normale', category = 'speciale', power = '&mdash;', accuracy = 100, pp = 10}
t.introenergia = {name = 'Introenergia', type = 'normale', category = 'stato', power = '&mdash;', accuracy = '&mdash;', pp = 10}
t.ondacalda = {name = 'Ondacalda', type = 'fuoco', category = 'speciale', power = 95, accuracy = 90, pp = 10}
t.grandine = {name = 'Grandine', type = 'ghiaccio', category = 'stato', power = '&mdash;', accuracy = '&mdash;', pp = 10}
t.attaccalite = {name = 'Attaccalite', type = 'buio', category = 'stato', power = '&mdash;', accuracy = 100, pp = 15}
t.adulazione = {name = 'Adulazione', type = 'buio', category = 'stato', power = '&mdash;', accuracy = 100, pp = 15}
t.fuocofatuo = {name = 'Fuocofatuo', type = 'fuoco', category = 'stato', power = '&mdash;', accuracy = 85, pp = 15}
t.memento = {name = 'Memento', type = 'buio', category = 'stato', power = '&mdash;', accuracy = 100, pp = 10}
t.facciata = {name = 'Facciata', type = 'normale', category = 'fisico', power = 70, accuracy = 100, pp = 20}
t.centripugno = {name = 'Centripugno', type = 'lotta', category = 'fisico', power = 150, accuracy = 100, pp = 20}
t.maniereforti = {name = 'Maniereforti', type = 'normale', category = 'fisico', power = 70, accuracy = 100, pp = 10}
t.sonoqui = {name = 'Sonoqui', type = 'normale', category = 'stato', power = '&mdash;', accuracy = '&mdash;', pp = 20}
t.naturforza = {name = 'Naturforza', type = 'normale', category = 'stato', power = '&mdash;', accuracy = '&mdash;', pp = 20}
t.sottocarica = {name = 'Sottocarica', type = 'elettro', category = 'stato', power = '&mdash;', accuracy = '&mdash;', pp = 20}
t.provocazione = {name = 'Provocazione', type = 'buio', category = 'stato', power = '&mdash;', accuracy = 100, pp = 20}
t.altruismo = {name = 'Altruismo', type = 'normale', category = 'stato', power = '&mdash;', accuracy = '&mdash;', pp = 20}
t.raggiro = {name = 'Raggiro', type = 'psico', category = 'stato', power = '&mdash;', accuracy = 100, pp = 10}
t.giocodiruolo = {name = 'Giocodiruolo', type = 'psico', category = 'stato', power = '&mdash;', accuracy = '&mdash;', pp = 10}
t.desiderio = {name = 'Desiderio', type = 'normale', category = 'stato', power = '&mdash;', accuracy = '&mdash;', pp = 10}
t.assistente = {name = 'Assistente', type = 'normale', category = 'stato', power = '&mdash;', accuracy = '&mdash;', pp = 20}
t.radicamento = {name = 'Radicamento', type = 'erba', category = 'stato', power = '&mdash;', accuracy = '&mdash;', pp = 20}
t.troppoforte = {name = 'Troppoforte', type = 'lotta', category = 'fisico', power = 120, accuracy = 100, pp = 5}
t.magivelo = {name = 'Magivelo', type = 'psico', category = 'stato', power = '&mdash;', accuracy = '&mdash;', pp = 15}
t.riciclo = {name = 'Riciclo', type = 'normale', category = 'stato', power = '&mdash;', accuracy = 100, pp = 10}
t.vendetta = {name = 'Vendetta', type = 'lotta', category = 'fisico', power = 60, accuracy = 100, pp = 10}
t.breccia = {name = 'Breccia', type = 'lotta', category = 'fisico', power = 75, accuracy = 100, pp = 15}
t.sbadiglio = {name = 'Sbadiglio', type = 'normale', category = 'stato', power = '&mdash;', accuracy = 100, pp = 10}
t.privazione = {name = 'Privazione', type = 'buio', category = 'fisico', power = 65, accuracy = 100, pp = 20}
t.rimonta = {name = 'Rimonta', type = 'normale', category = 'fisico', power = '&mdash;', accuracy = 100, pp = 5}
t.eruzione = {name = 'Eruzione', type = 'fuoco', category = 'speciale', power = '&mdash;', accuracy = 100, pp = 5}
t.baratto = {name = 'Baratto', type = 'psico', category = 'stato', power = '&mdash;', accuracy = 100, pp = 10}
t.esclusiva = {name = 'Esclusiva', type = 'psico', category = 'stato', power = '&mdash;', accuracy = 100, pp = 10}
t.rinfrescata = {name = 'Rinfrescata', type = 'normale', category = 'stato', power = '&mdash;', accuracy = 100, pp = 20}
t.rancore = {name = 'Rancore', type = 'spettro', category = 'stato', power = '&mdash;', accuracy = 100, pp = 5}
t.scippo = {name = 'Scippo', type = 'buio', category = 'stato', power = '&mdash;', accuracy = 100, pp = 10}
t.forzasegreta = {name = 'Forzasegreta', type = 'normale', category = 'fisico', power = 70, accuracy = 100, pp = 20}
t.sub = {name = 'Sub', type = 'acqua', category = 'fisico', power = 80, accuracy = 100, pp = 10}
t.sberletese = {name = 'Sberletese', type = 'lotta', category = 'fisico', power = 15, accuracy = 100, pp = 20}
t.camuffamento = {name = 'Camuffamento', type = 'normale', category = 'stato', power = '&mdash;', accuracy = '&mdash;', pp = 20}
t.codadiluce = {name = 'Codadiluce', type = 'coleottero', category = 'stato', power = '&mdash;', accuracy = '&mdash;', pp = 20}
t.abbagliante = {name = 'Abbagliante', type = 'psico', category = 'speciale', power = 70, accuracy = 100, pp = 5}
t.foschisfera = {name = 'Foschisfera', type = 'psico', category = 'speciale', power = 70, accuracy = 100, pp = 5}
t.danzadipiume = {name = 'Danzadipiume', type = 'volante', category = 'stato', power = '&mdash;', accuracy = 100, pp = 15}
t.strampadanza = {name = 'Strampadanza', type = 'normale', category = 'stato', power = '&mdash;', accuracy = 100, pp = 20}
t.calciardente = {name = 'Calciardente', type = 'fuoco', category = 'fisico', power = 85, accuracy = 90, pp = 10}
t.fangata = {name = 'Fangata', type = 'terra', category = 'stato', power = '&mdash;', accuracy = 100, pp = 15}
t['palla gelo'] = {name = 'Palla Gelo', type = 'ghiaccio', category = 'fisico', power = 30, accuracy = 90, pp = 20}
t.pugnospine = {name = 'Pugnospine', type = 'erba', category = 'fisico', power = 60, accuracy = 100, pp = 15}
t.pigro = {name = 'Pigro', type = 'normale', category = 'stato', power = '&mdash;', accuracy = '&mdash;', pp = 10}
t.granvoce = {name = 'Granvoce', type = 'normale', category = 'speciale', power = 90, accuracy = 100, pp = 10}
t.velenodenti = {name = 'Velenodenti', type = 'veleno', category = 'fisico', power = 50, accuracy = 100, pp = 15}
t.tritartigli = {name = 'Tritartigli', type = 'normale', category = 'fisico', power = 75, accuracy = 95, pp = 10}
t.incendio = {name = 'Incendio', type = 'fuoco', category = 'speciale', power = 150, accuracy = 90, pp = 5}
t.idrocannone = {name = 'Idrocannone', type = 'acqua', category = 'speciale', power = 150, accuracy = 90, pp = 5}
t.meteorpugno = {name = 'Meteorpugno', type = 'acciaio', category = 'fisico', power = 90, accuracy = 90, pp = 10}
t.sgomento = {name = 'Sgomento', type = 'spettro', category = 'fisico', power = 30, accuracy = 100, pp = 15}
t['palla clima'] = {name = 'Palla Clima', type = 'normale', category = 'speciale', power = 50, accuracy = 100, pp = 10}
t.aromaterapia = {name = 'Aromaterapia', type = 'erba', category = 'stato', power = '&mdash;', accuracy = '&mdash;', pp = 5}
t.falselacrime = {name = 'Falselacrime', type = 'buio', category = 'stato', power = '&mdash;', accuracy = 100, pp = 20}
t.aerasoio = {name = 'Aerasoio', type = 'volante', category = 'speciale', power = 60, accuracy = 95, pp = 25}
t.vampata = {name = 'Vampata', type = 'fuoco', category = 'speciale', power = 130, accuracy = 90, pp = 5}
t.segugio = {name = 'Segugio', type = 'normale', category = 'stato', power = '&mdash;', accuracy = 100, pp = 40}
t.rocciotomba = {name = 'Rocciotomba', type = 'roccia', category = 'fisico', power = 60, accuracy = 95, pp = 15}
t.ventargenteo = {name = 'Ventargenteo', type = 'coleottero', category = 'speciale', power = 60, accuracy = 100, pp = 5}
t.ferrostrido = {name = 'Ferrostrido', type = 'acciaio', category = 'stato', power = '&mdash;', accuracy = 85, pp = 40}
t.meloderba = {name = 'Meloderba', type = 'erba', category = 'stato', power = '&mdash;', accuracy = 55, pp = 15}
t.solletico = {name = 'Solletico', type = 'normale', category = 'stato', power = '&mdash;', accuracy = 100, pp = 20}
t.cosmoforza = {name = 'Cosmoforza', type = 'psico', category = 'stato', power = '&mdash;', accuracy = '&mdash;', pp = 20}
t.zampillo = {name = 'Zampillo', type = 'acqua', category = 'speciale', power = '&mdash;', accuracy = 100, pp = 5}
t.segnoraggio = {name = 'Segnoraggio', type = 'coleottero', category = 'speciale', power = 75, accuracy = 100, pp = 15}
t.pugnodombra = {name = 'Pugnodombra', type = 'spettro', category = 'fisico', power = 60, accuracy = '&mdash;', pp = 20}
t.extrasenso = {name = 'Extrasenso', type = 'psico', category = 'speciale', power = 80, accuracy = 100, pp = 20}
t.stramontante = {name = 'Stramontante', type = 'lotta', category = 'fisico', power = 85, accuracy = 90, pp = 15}
t.sabbiotomba = {name = 'Sabbiotomba', type = 'terra', category = 'fisico', power = 35, accuracy = 85, pp = 15}
t.purogelo = {name = 'Purogelo', type = 'ghiaccio', category = 'speciale', power = '&mdash;', accuracy = '&mdash;', pp = 5}
t.fanghiglia = {name = 'Fanghiglia', type = 'acqua', category = 'speciale', power = 90, accuracy = 85, pp = 10}
t.semitraglia = {name = 'Semitraglia', type = 'erba', category = 'fisico', power = 25, accuracy = 100, pp = 30}
t.aeroassalto = {name = 'Aeroassalto', type = 'volante', category = 'fisico', power = 60, accuracy = '&mdash;', pp = 20}
t.gelolancia = {name = 'Gelolancia', type = 'ghiaccio', category = 'fisico', power = 25, accuracy = 100, pp = 30}
t.ferroscudo = {name = 'Ferroscudo', type = 'acciaio', category = 'stato', power = '&mdash;', accuracy = '&mdash;', pp = 15}
t.blocco = {name = 'Blocco', type = 'normale', category = 'stato', power = '&mdash;', accuracy = 100, pp = 5}
t.gridodilotta = {name = 'Gridodilotta', type = 'normale', category = 'stato', power = '&mdash;', accuracy = '&mdash;', pp = 40}
t.dragartigli = {name = 'Dragartigli', type = 'drago', category = 'fisico', power = 80, accuracy = 100, pp = 15}
t.radicalbero = {name = 'Radicalbero', type = 'erba', category = 'speciale', power = 150, accuracy = 90, pp = 5}
t.granfisico = {name = 'Granfisico', type = 'lotta', category = 'stato', power = '&mdash;', accuracy = '&mdash;', pp = 20}
t.rimbalzo = {name = 'Rimbalzo', type = 'volante', category = 'fisico', power = 85, accuracy = 85, pp = 5}
t.colpodifango = {name = 'Colpodifango', type = 'terra', category = 'speciale', power = 55, accuracy = 95, pp = 15}
t.velenocoda = {name = 'Velenocoda', type = 'veleno', category = 'fisico', power = 50, accuracy = 100, pp = 25}
t.supplica = {name = 'Supplica', type = 'normale', category = 'fisico', power = 60, accuracy = 100, pp = 25}
t.locomovolt = {name = 'Locomovolt', type = 'elettro', category = 'fisico', power = 120, accuracy = 100, pp = 15}
t.fogliamagica = {name = 'Fogliamagica', type = 'erba', category = 'speciale', power = 60, accuracy = '&mdash;', pp = 20}
t.docciascudo = {name = 'Docciascudo', type = 'acqua', category = 'stato', power = '&mdash;', accuracy = 100, pp = 15}
t.calmamente = {name = 'Calmamente', type = 'psico', category = 'stato', power = '&mdash;', accuracy = '&mdash;', pp = 20}
t.fendifoglia = {name = 'Fendifoglia', type = 'erba', category = 'fisico', power = 90, accuracy = 100, pp = 15}
t.dragodanza = {name = 'Dragodanza', type = 'drago', category = 'stato', power = '&mdash;', accuracy = '&mdash;', pp = 20}
t.cadutamassi = {name = 'Cadutamassi', type = 'roccia', category = 'fisico', power = 25, accuracy = 90, pp = 10}
t.ondashock = {name = 'Ondashock', type = 'elettro', category = 'speciale', power = 60, accuracy = '&mdash;', pp = 20}
t.idropulsar = {name = 'Idropulsar', type = 'acqua', category = 'speciale', power = 60, accuracy = 100, pp = 20}
t.obbliderio = {name = 'Obbliderio', type = 'acciaio', category = 'speciale', power = 140, accuracy = 100, pp = 5}
t.psicoslancio = {name = 'Psicoslancio', type = 'psico', category = 'speciale', power = 140, accuracy = 90, pp = 5}
t.trespolo = {name = 'Trespolo', type = 'volante', category = 'stato', power = '&mdash;', accuracy = '&mdash;', pp = 10}
t['gravità'] = {name = 'Gravità', type = 'psico', category = 'stato', power = '&mdash;', accuracy = '&mdash;', pp = 5}
t.miracolvista = {name = 'Miracolvista', type = 'psico', category = 'stato', power = '&mdash;', accuracy = '&mdash;', pp = 40}
t.svegliopacca = {name = 'Svegliopacca', type = 'lotta', category = 'fisico', power = 70, accuracy = 100, pp = 10}
t.martelpugno = {name = 'Martelpugno', type = 'lotta', category = 'fisico', power = 100, accuracy = 90, pp = 10}
t.vortexpalla = {name = 'Vortexpalla', type = 'acciaio', category = 'fisico', power = '&mdash;', accuracy = 100, pp = 5}
t.curardore = {name = 'Curardore', type = 'psico', category = 'stato', power = '&mdash;', accuracy = '&mdash;', pp = 10}
t.acquadisale = {name = 'Acquadisale', type = 'acqua', category = 'speciale', power = 65, accuracy = 100, pp = 10}
t.dononaturale = {name = 'Dononaturale', type = 'normale', category = 'fisico', power = '&mdash;', accuracy = 100, pp = 15}
t.fintoattacco = {name = 'Fintoattacco', type = 'normale', category = 'fisico', power = 30, accuracy = 100, pp = 10}
t.spennata = {name = 'Spennata', type = 'volante', category = 'fisico', power = 60, accuracy = 100, pp = 20}
t.ventoincoda = {name = 'Ventoincoda', type = 'volante', category = 'stato', power = '&mdash;', accuracy = '&mdash;', pp = 15}
t.acupressione = {name = 'Acupressione', type = 'normale', category = 'stato', power = '&mdash;', accuracy = '&mdash;', pp = 30}
t.metalscoppio = {name = 'Metalscoppio', type = 'acciaio', category = 'fisico', power = '&mdash;', accuracy = 100, pp = 10}
t.retromarcia = {name = 'Retromarcia', type = 'coleottero', category = 'fisico', power = 70, accuracy = 100, pp = 20}
t.zuffa = {name = 'Zuffa', type = 'lotta', category = 'fisico', power = 120, accuracy = 100, pp = 5}
t.rivincita = {name = 'Rivincita', type = 'buio', category = 'fisico', power = 50, accuracy = 100, pp = 10}
t.garanzia = {name = 'Garanzia', type = 'buio', category = 'fisico', power = 60, accuracy = 100, pp = 10}
t.divieto = {name = 'Divieto', type = 'buio', category = 'stato', power = '&mdash;', accuracy = 100, pp = 15}
t.lancio = {name = 'Lancio', type = 'buio', category = 'fisico', power = '&mdash;', accuracy = 100, pp = 10}
t.psicotrasfer = {name = 'Psicotrasfer', type = 'psico', category = 'stato', power = '&mdash;', accuracy = 100, pp = 10}
t.asso = {name = 'Asso', type = 'normale', category = 'speciale', power = '&mdash;', accuracy = '&mdash;', pp = 5}
t.anticura = {name = 'Anticura', type = 'psico', category = 'stato', power = '&mdash;', accuracy = 100, pp = 15}
t.strizzata = {name = 'Strizzata', type = 'normale', category = 'speciale', power = '&mdash;', accuracy = 100, pp = 5}
t.ingannoforza = {name = 'Ingannoforza', type = 'psico', category = 'stato', power = '&mdash;', accuracy = '&mdash;', pp = 10}
t.gastroacido = {name = 'Gastroacido', type = 'veleno', category = 'stato', power = '&mdash;', accuracy = 100, pp = 10}
t.fortuncanto = {name = 'Fortuncanto', type = 'normale', category = 'stato', power = '&mdash;', accuracy = '&mdash;', pp = 30}
t.precedenza = {name = 'Precedenza', type = 'normale', category = 'stato', power = '&mdash;', accuracy = '&mdash;', pp = 20}
t.copione = {name = 'Copione', type = 'normale', category = 'stato', power = '&mdash;', accuracy = '&mdash;', pp = 20}
t.barattoforza = {name = 'Barattoforza', type = 'psico', category = 'stato', power = '&mdash;', accuracy = '&mdash;', pp = 10}
t.barattoscudo = {name = 'Barattoscudo', type = 'psico', category = 'stato', power = '&mdash;', accuracy = '&mdash;', pp = 10}
t.punizione = {name = 'Punizione', type = 'buio', category = 'fisico', power = '&mdash;', accuracy = 100, pp = 5}
t.ultimascelta = {name = 'Ultimascelta', type = 'normale', category = 'fisico', power = 140, accuracy = 100, pp = 5}
t.affannoseme = {name = 'Affannoseme', type = 'erba', category = 'stato', power = '&mdash;', accuracy = 100, pp = 10}
t.sbigoattacco = {name = 'Sbigoattacco', type = 'buio', category = 'fisico', power = 70, accuracy = 100, pp = 5}
t.fielepunte = {name = 'Fielepunte', type = 'veleno', category = 'stato', power = '&mdash;', accuracy = '&mdash;', pp = 20}
t.cuorbaratto = {name = 'Cuorbaratto', type = 'psico', category = 'stato', power = '&mdash;', accuracy = '&mdash;', pp = 10}
t.acquanello = {name = 'Acquanello', type = 'acqua', category = 'stato', power = '&mdash;', accuracy = '&mdash;', pp = 20}
t.magnetascesa = {name = 'Magnetascesa', type = 'elettro', category = 'stato', power = '&mdash;', accuracy = '&mdash;', pp = 10}
t.fuococarica = {name = 'Fuococarica', type = 'fuoco', category = 'fisico', power = 120, accuracy = 100, pp = 15}
t.palmoforza = {name = 'Palmoforza', type = 'lotta', category = 'fisico', power = 60, accuracy = 100, pp = 10}
t.forzasfera = {name = 'Forzasfera', type = 'lotta', category = 'speciale', power = 80, accuracy = '&mdash;', pp = 20}
t.lucidatura = {name = 'Lucidatura', type = 'roccia', category = 'stato', power = '&mdash;', accuracy = '&mdash;', pp = 20}
t.velenpuntura = {name = 'Velenpuntura', type = 'veleno', category = 'fisico', power = 80, accuracy = 100, pp = 20}
t.neropulsar = {name = 'Neropulsar', type = 'buio', category = 'speciale', power = 80, accuracy = 100, pp = 15}
t.nottesferza = {name = 'Nottesferza', type = 'buio', category = 'fisico', power = 70, accuracy = 100, pp = 15}
t.idrondata = {name = 'Idrondata', type = 'acqua', category = 'fisico', power = 90, accuracy = 90, pp = 10}
t.semebomba = {name = 'Semebomba', type = 'erba', category = 'fisico', power = 80, accuracy = 100, pp = 15}
t.eterelama = {name = 'Eterelama', type = 'volante', category = 'speciale', power = 75, accuracy = 95, pp = 15}
t['forbice x'] = {name = 'Forbice X', type = 'coleottero', category = 'fisico', power = 80, accuracy = 100, pp = 15}
t.ronzio = {name = 'Ronzio', type = 'coleottero', category = 'speciale', power = 90, accuracy = 100, pp = 10}
t.dragopulsar = {name = 'Dragopulsar', type = 'drago', category = 'speciale', power = 85, accuracy = 100, pp = 10}
t.dragofuria = {name = 'Dragofuria', type = 'drago', category = 'fisico', power = 100, accuracy = 75, pp = 10}
t.gemmoforza = {name = 'Gemmoforza', type = 'roccia', category = 'speciale', power = 80, accuracy = 100, pp = 20}
t.assorbipugno = {name = 'Assorbipugno', type = 'lotta', category = 'fisico', power = 75, accuracy = 100, pp = 10}
t.vuotonda = {name = 'Vuotonda', type = 'lotta', category = 'speciale', power = 40, accuracy = 100, pp = 30}
t.focalcolpo = {name = 'Focalcolpo', type = 'lotta', category = 'speciale', power = 120, accuracy = 70, pp = 5}
t.energipalla = {name = 'Energipalla', type = 'erba', category = 'speciale', power = 90, accuracy = 100, pp = 10}
t.baldeali = {name = 'Baldeali', type = 'volante', category = 'fisico', power = 120, accuracy = 100, pp = 15}
t.geoforza = {name = 'Geoforza', type = 'terra', category = 'speciale', power = 90, accuracy = 100, pp = 10}
t.rapidscambio = {name = 'Rapidscambio', type = 'buio', category = 'stato', power = '&mdash;', accuracy = 100, pp = 10}
t.gigaimpatto = {name = 'Gigaimpatto', type = 'normale', category = 'fisico', power = 150, accuracy = 90, pp = 5}
t.congiura = {name = 'Congiura', type = 'buio', category = 'stato', power = '&mdash;', accuracy = '&mdash;', pp = 20}
t.pugnoscarica = {name = 'Pugnoscarica', type = 'acciaio', category = 'fisico', power = 40, accuracy = 100, pp = 30}
t.slavina = {name = 'Slavina', type = 'ghiaccio', category = 'fisico', power = 60, accuracy = 100, pp = 10}
t.geloscheggia = {name = 'Geloscheggia', type = 'ghiaccio', category = 'fisico', power = 40, accuracy = 100, pp = 30}
t.ombrartigli = {name = 'Ombrartigli', type = 'spettro', category = 'fisico', power = 70, accuracy = 100, pp = 15}
t.fulmindenti = {name = 'Fulmindenti', type = 'elettro', category = 'fisico', power = 65, accuracy = 95, pp = 15}
t.gelodenti = {name = 'Gelodenti', type = 'ghiaccio', category = 'fisico', power = 65, accuracy = 95, pp = 15}
t.rogodenti = {name = 'Rogodenti', type = 'fuoco', category = 'fisico', power = 65, accuracy = 95, pp = 15}
t.furtivombra = {name = 'Furtivombra', type = 'spettro', category = 'fisico', power = 40, accuracy = 100, pp = 30}
t.pantanobomba = {name = 'Pantanobomba', type = 'terra', category = 'speciale', power = 65, accuracy = 85, pp = 10}
t.psicotaglio = {name = 'Psicotaglio', type = 'psico', category = 'fisico', power = 70, accuracy = 100, pp = 20}
t['cozzata zen'] = {name = 'Cozzata Zen', type = 'psico', category = 'fisico', power = 80, accuracy = 90, pp = 15}
t.cristalcolpo = {name = 'Cristalcolpo', type = 'acciaio', category = 'speciale', power = 65, accuracy = 85, pp = 10}
t.cannonflash = {name = 'Cannonflash', type = 'acciaio', category = 'speciale', power = 80, accuracy = 100, pp = 10}
t.scalaroccia = {name = 'Scalaroccia', type = 'normale', category = 'fisico', power = 90, accuracy = 85, pp = 20}
t.scacciabruma = {name = 'Scacciabruma', type = 'volante', category = 'stato', power = '&mdash;', accuracy = '&mdash;', pp = 15}
t.distortozona = {name = 'Distortozona', type = 'psico', category = 'stato', power = '&mdash;', accuracy = '&mdash;', pp = 5}
t.dragobolide = {name = 'Dragobolide', type = 'drago', category = 'speciale', power = 130, accuracy = 90, pp = 5}
t.scarica = {name = 'Scarica', type = 'elettro', category = 'speciale', power = 80, accuracy = 100, pp = 15}
t.lavasbuffo = {name = 'Lavasbuffo', type = 'fuoco', category = 'speciale', power = 80, accuracy = 100, pp = 15}
t.verdebufera = {name = 'Verdebufera', type = 'erba', category = 'speciale', power = 130, accuracy = 90, pp = 5}
t.vigorcolpo = {name = 'Vigorcolpo', type = 'erba', category = 'fisico', power = 120, accuracy = 85, pp = 10}
t.devastomasso = {name = 'Devastomasso', type = 'roccia', category = 'fisico', power = 150, accuracy = 90, pp = 5}
t.velenocroce = {name = 'Velenocroce', type = 'veleno', category = 'fisico', power = 70, accuracy = 100, pp = 20}
t.sporcolancio = {name = 'Sporcolancio', type = 'veleno', category = 'fisico', power = 120, accuracy = 80, pp = 5}
t.metaltestata = {name = 'Metaltestata', type = 'acciaio', category = 'fisico', power = 80, accuracy = 100, pp = 15}
t.bombagnete = {name = 'Bombagnete', type = 'acciaio', category = 'fisico', power = 60, accuracy = '&mdash;', pp = 20}
t.pietrataglio = {name = 'Pietrataglio', type = 'roccia', category = 'fisico', power = 100, accuracy = 80, pp = 5}
t.incanto = {name = 'Incanto', type = 'normale', category = 'stato', power = '&mdash;', accuracy = 100, pp = 20}
t.levitoroccia = {name = 'Levitoroccia', type = 'roccia', category = 'stato', power = '&mdash;', accuracy = '&mdash;', pp = 20}
t.laccioerboso = {name = 'Laccioerboso', type = 'erba', category = 'speciale', power = '&mdash;', accuracy = 100, pp = 20}
t.schiamazzo = {name = 'Schiamazzo', type = 'volante', category = 'speciale', power = 65, accuracy = 100, pp = 20}
t.giudizio = {name = 'Giudizio', type = 'normale', category = 'speciale', power = 100, accuracy = 100, pp = 10}
t.coleomorso = {name = 'Coleomorso', type = 'coleottero', category = 'fisico', power = 60, accuracy = 100, pp = 20}
t.raggioscossa = {name = 'Raggioscossa', type = 'elettro', category = 'speciale', power = 50, accuracy = 90, pp = 10}
t.mazzuolegno = {name = 'Mazzuolegno', type = 'erba', category = 'fisico', power = 120, accuracy = 100, pp = 15}
t.acquagetto = {name = 'Acquagetto', type = 'acqua', category = 'fisico', power = 40, accuracy = 100, pp = 20}
t.comandourto = {name = 'Comandourto', type = 'coleottero', category = 'fisico', power = 90, accuracy = 100, pp = 15}
t.comandoscudo = {name = 'Comandoscudo', type = 'coleottero', category = 'stato', power = '&mdash;', accuracy = '&mdash;', pp = 10}
t.comandocura = {name = 'Comandocura', type = 'coleottero', category = 'stato', power = '&mdash;', accuracy = '&mdash;', pp = 10}
t.zuccata = {name = 'Zuccata', type = 'roccia', category = 'fisico', power = 150, accuracy = 80, pp = 5}
t.doppiosmash = {name = 'Doppiosmash', type = 'normale', category = 'fisico', power = 35, accuracy = 90, pp = 10}
t.fragortempo = {name = 'Fragortempo', type = 'drago', category = 'speciale', power = 150, accuracy = 90, pp = 5}
t.fendispazio = {name = 'Fendispazio', type = 'drago', category = 'speciale', power = 100, accuracy = 95, pp = 5}
t.lunardanza = {name = 'Lunardanza', type = 'psico', category = 'stato', power = '&mdash;', accuracy = '&mdash;', pp = 10}
t.sbriciolmano = {name = 'Sbriciolmano', type = 'normale', category = 'fisico', power = '&mdash;', accuracy = 100, pp = 5}
t.magmaclisma = {name = 'Magmaclisma', type = 'fuoco', category = 'speciale', power = 100, accuracy = 75, pp = 5}
t.vuototetro = {name = 'Vuototetro', type = 'buio', category = 'stato', power = '&mdash;', accuracy = 50, pp = 10}
t.infuriaseme = {name = 'Infuriaseme', type = 'erba', category = 'speciale', power = 120, accuracy = 85, pp = 5}
t.funestovento = {name = 'Funestovento', type = 'spettro', category = 'speciale', power = 60, accuracy = 100, pp = 5}
t.oscurotuffo = {name = 'Oscurotuffo', type = 'spettro', category = 'fisico', power = 120, accuracy = 100, pp = 5}
t.unghiaguzze = {name = 'Unghiaguzze', type = 'buio', category = 'stato', power = '&mdash;', accuracy = '&mdash;', pp = 15}
t.bodyguard = {name = 'Bodyguard', type = 'roccia', category = 'stato', power = '&mdash;', accuracy = '&mdash;', pp = 10}
t.paridifesa = {name = 'Paridifesa', type = 'psico', category = 'stato', power = '&mdash;', accuracy = '&mdash;', pp = 10}
t.pariattacco = {name = 'Pariattacco', type = 'psico', category = 'stato', power = '&mdash;', accuracy = '&mdash;', pp = 10}
t.mirabilzona = {name = 'Mirabilzona', type = 'psico', category = 'stato', power = '&mdash;', accuracy = '&mdash;', pp = 10}
t.psicoshock = {name = 'Psicoshock', type = 'psico', category = 'speciale', power = 80, accuracy = 100, pp = 10}
t.velenoshock = {name = 'Velenoshock', type = 'veleno', category = 'speciale', power = 65, accuracy = 100, pp = 10}
t.sganciapesi = {name = 'Sganciapesi', type = 'acciaio', category = 'stato', power = '&mdash;', accuracy = '&mdash;', pp = 15}
t.polverabbia = {name = 'Polverabbia', type = 'coleottero', category = 'stato', power = '&mdash;', accuracy = '&mdash;', pp = 20}
t.telecinesi = {name = 'Telecinesi', type = 'psico', category = 'stato', power = '&mdash;', accuracy = '&mdash;', pp = 15}
t.magicozona = {name = 'Magicozona', type = 'psico', category = 'stato', power = '&mdash;', accuracy = '&mdash;', pp = 10}
t.abbattimento = {name = 'Abbattimento', type = 'roccia', category = 'fisico', power = 50, accuracy = 100, pp = 15}
t.tempestretta = {name = 'Tempestretta', type = 'lotta', category = 'fisico', power = 60, accuracy = 100, pp = 10}
t.pirolancio = {name = 'Pirolancio', type = 'fuoco', category = 'speciale', power = 70, accuracy = 100, pp = 15}
t.fangonda = {name = 'Fangonda', type = 'veleno', category = 'speciale', power = 95, accuracy = 100, pp = 10}
t.eledanza = {name = 'Eledanza', type = 'coleottero', category = 'stato', power = '&mdash;', accuracy = '&mdash;', pp = 20}
t.pesobomba = {name = 'Pesobomba', type = 'acciaio', category = 'fisico', power = '&mdash;', accuracy = 100, pp = 10}
t.sincrumore = {name = 'Sincrumore', type = 'psico', category = 'speciale', power = 120, accuracy = 100, pp = 15}
t.energisfera = {name = 'Energisfera', type = 'elettro', category = 'speciale', power = '&mdash;', accuracy = 100, pp = 10}
t.inondazione = {name = 'Inondazione', type = 'acqua', category = 'stato', power = '&mdash;', accuracy = 100, pp = 20}
t.nitrocarica = {name = 'Nitrocarica', type = 'fuoco', category = 'fisico', power = 50, accuracy = 100, pp = 20}
t.arrotola = {name = 'Arrotola', type = 'veleno', category = 'stato', power = '&mdash;', accuracy = '&mdash;', pp = 20}
t.calciobasso = {name = 'Calciobasso', type = 'lotta', category = 'fisico', power = 65, accuracy = 100, pp = 20}
t.acidobomba = {name = 'Acidobomba', type = 'veleno', category = 'speciale', power = 40, accuracy = 100, pp = 20}
t.ripicca = {name = 'Ripicca', type = 'buio', category = 'fisico', power = 95, accuracy = 100, pp = 15}
t.ondisinvolta = {name = 'Ondisinvolta', type = 'normale', category = 'stato', power = '&mdash;', accuracy = 100, pp = 15}
t.saltamicizia = {name = 'Saltamicizia', type = 'normale', category = 'stato', power = '&mdash;', accuracy = 100, pp = 15}
t.cortesia = {name = 'Cortesia', type = 'normale', category = 'stato', power = '&mdash;', accuracy = '&mdash;', pp = 15}
t.coro = {name = 'Coro', type = 'normale', category = 'speciale', power = 60, accuracy = 100, pp = 15}
t.echeggiavoce = {name = 'Echeggiavoce', type = 'normale', category = 'speciale', power = 40, accuracy = 100, pp = 15}
t.insidia = {name = 'Insidia', type = 'normale', category = 'fisico', power = 70, accuracy = 100, pp = 20}
t.pulifumo = {name = 'Pulifumo', type = 'veleno', category = 'speciale', power = 50, accuracy = '&mdash;', pp = 15}
t.veicolaforza = {name = 'Veicolaforza', type = 'psico', category = 'speciale', power = 20, accuracy = 100, pp = 10}
t.anticipo = {name = 'Anticipo', type = 'lotta', category = 'stato', power = '&mdash;', accuracy = '&mdash;', pp = 15}
t.cambiaposto = {name = 'Cambiaposto', type = 'psico', category = 'stato', power = '&mdash;', accuracy = '&mdash;', pp = 15}
t.idrovampata = {name = 'Idrovampata', type = 'acqua', category = 'speciale', power = 80, accuracy = 100, pp = 15}
t.gettaguscio = {name = 'Gettaguscio', type = 'normale', category = 'stato', power = '&mdash;', accuracy = '&mdash;', pp = 15}
t.ondasana = {name = 'Ondasana', type = 'psico', category = 'stato', power = '&mdash;', accuracy = '&mdash;', pp = 10}
t.sciagura = {name = 'Sciagura', type = 'spettro', category = 'speciale', power = 65, accuracy = 100, pp = 10}
t.cadutalibera = {name = 'Cadutalibera', type = 'volante', category = 'fisico', power = 60, accuracy = 100, pp = 10}
t.cambiomarcia = {name = 'Cambiomarcia', type = 'acciaio', category = 'stato', power = '&mdash;', accuracy = '&mdash;', pp = 10}
t.ribaltiro = {name = 'Ribaltiro', type = 'lotta', category = 'fisico', power = 60, accuracy = 90, pp = 10}
t.bruciatutto = {name = 'Bruciatutto', type = 'fuoco', category = 'speciale', power = 60, accuracy = 100, pp = 15}
t.spintone = {name = 'Spintone', type = 'buio', category = 'stato', power = '&mdash;', accuracy = 100, pp = 15}
t.acrobazia = {name = 'Acrobazia', type = 'volante', category = 'fisico', power = 55, accuracy = 100, pp = 15}
t.riflettipo = {name = 'Riflettipo', type = 'normale', category = 'stato', power = '&mdash;', accuracy = '&mdash;', pp = 15}
t.nemesi = {name = 'Nemesi', type = 'normale', category = 'fisico', power = 70, accuracy = 100, pp = 5}
t.azzardo = {name = 'Azzardo', type = 'lotta', category = 'speciale', power = '&mdash;', accuracy = 100, pp = 5}
t.cediregalo = {name = 'Cediregalo', type = 'normale', category = 'stato', power = '&mdash;', accuracy = '&mdash;', pp = 15}
t.marchiatura = {name = 'Marchiatura', type = 'fuoco', category = 'speciale', power = 100, accuracy = 50, pp = 5}
t.acquapatto = {name = 'Acquapatto', type = 'acqua', category = 'speciale', power = 80, accuracy = 100, pp = 10}
t.fiammapatto = {name = 'Fiammapatto', type = 'fuoco', category = 'speciale', power = 80, accuracy = 100, pp = 10}
t.erbapatto = {name = 'Erbapatto', type = 'erba', category = 'speciale', power = 80, accuracy = 100, pp = 10}
t.invertivolt = {name = 'Invertivolt', type = 'elettro', category = 'speciale', power = 70, accuracy = 100, pp = 20}
t.entomoblocco = {name = 'Entomoblocco', type = 'coleottero', category = 'speciale', power = 50, accuracy = 100, pp = 20}
t.battiterra = {name = 'Battiterra', type = 'terra', category = 'fisico', power = 60, accuracy = 100, pp = 20}
t.alitogelido = {name = 'Alitogelido', type = 'ghiaccio', category = 'speciale', power = 60, accuracy = 90, pp = 10}
t.codadrago = {name = 'Codadrago', type = 'drago', category = 'fisico', power = 60, accuracy = 90, pp = 10}
t.cuordileone = {name = 'Cuordileone', type = 'normale', category = 'stato', power = '&mdash;', accuracy = '&mdash;', pp = 30}
t.elettrotela = {name = 'Elettrotela', type = 'elettro', category = 'speciale', power = 55, accuracy = 95, pp = 15}
t.sprizzalampo = {name = 'Sprizzalampo', type = 'elettro', category = 'fisico', power = 90, accuracy = 100, pp = 15}
t.giravvita = {name = 'Giravvita', type = 'terra', category = 'fisico', power = 80, accuracy = 95, pp = 10}
t.doppiocolpo = {name = 'Doppiocolpo', type = 'drago', category = 'fisico', power = 40, accuracy = 90, pp = 15}
t.cuorestampo = {name = 'Cuorestampo', type = 'psico', category = 'fisico', power = 60, accuracy = 100, pp = 25}
t.legnicorno = {name = 'Legnicorno', type = 'erba', category = 'fisico', power = 75, accuracy = 100, pp = 10}
t.spadasolenne = {name = 'Spadasolenne', type = 'lotta', category = 'fisico', power = 90, accuracy = 100, pp = 15}
t.conchilama = {name = 'Conchilama', type = 'acqua', category = 'fisico', power = 75, accuracy = 95, pp = 10}
t.marchiafuoco = {name = 'Marchiafuoco', type = 'fuoco', category = 'fisico', power = '&mdash;', accuracy = 100, pp = 10}
t.vorticerba = {name = 'Vorticerba', type = 'erba', category = 'speciale', power = 65, accuracy = 90, pp = 10}
t.rulloduro = {name = 'Rulloduro', type = 'coleottero', category = 'fisico', power = 65, accuracy = 100, pp = 20}
t.cotonscudo = {name = 'Cotonscudo', type = 'erba', category = 'stato', power = '&mdash;', accuracy = '&mdash;', pp = 10}
t.urtoscuro = {name = 'Urtoscuro', type = 'buio', category = 'speciale', power = 85, accuracy = 95, pp = 10}
t.psicobotta = {name = 'Psicobotta', type = 'psico', category = 'speciale', power = 100, accuracy = 100, pp = 10}
t.spazzasberla = {name = 'Spazzasberla', type = 'normale', category = 'fisico', power = 25, accuracy = 85, pp = 10}
t.tifone = {name = 'Tifone', type = 'volante', category = 'speciale', power = 110, accuracy = 70, pp = 10}
t.ricciolata = {name = 'Ricciolata', type = 'normale', category = 'fisico', power = 120, accuracy = 100, pp = 15}
t.ingracolpo = {name = 'Ingracolpo', type = 'acciaio', category = 'fisico', power = 50, accuracy = 85, pp = 15}
t.sparafuoco = {name = 'Sparafuoco', type = 'fuoco', category = 'speciale', power = 100, accuracy = 100, pp = 5}
t.tecnobotto = {name = 'Tecnobotto', type = 'normale', category = 'speciale', power = 120, accuracy = 100, pp = 5}
t.cantoantico = {name = 'Cantoantico', type = 'normale', category = 'speciale', power = 75, accuracy = 100, pp = 10}
t.spadamistica = {name = 'Spadamistica', type = 'lotta', category = 'speciale', power = 85, accuracy = 100, pp = 10}
t.gelamondo = {name = 'Gelamondo', type = 'ghiaccio', category = 'speciale', power = 65, accuracy = 95, pp = 10}
t.lucesiluro = {name = 'Lucesiluro', type = 'elettro', category = 'fisico', power = 130, accuracy = 85, pp = 5}
t.fuocoblu = {name = 'Fuocoblu', type = 'fuoco', category = 'speciale', power = 130, accuracy = 85, pp = 5}
t.voldifuoco = {name = 'Voldifuoco', type = 'fuoco', category = 'speciale', power = 80, accuracy = 100, pp = 10}
t.elettrogelo = {name = 'Elettrogelo', type = 'ghiaccio', category = 'fisico', power = 140, accuracy = 90, pp = 5}
t.vampagelida = {name = 'Vampagelida', type = 'ghiaccio', category = 'speciale', power = 140, accuracy = 90, pp = 5}
t.urlorabbia = {name = 'Urlorabbia', type = 'buio', category = 'speciale', power = 55, accuracy = 95, pp = 15}
t.scagliagelo = {name = 'Scagliagelo', type = 'ghiaccio', category = 'fisico', power = 85, accuracy = 90, pp = 10}
t['generatore v'] = {name = 'Generatore V', type = 'fuoco', category = 'fisico', power = 180, accuracy = 95, pp = 5}
t.incrofiamma = {name = 'Incrofiamma', type = 'fuoco', category = 'speciale', power = 100, accuracy = 100, pp = 5}
t.incrotuono = {name = 'Incrotuono', type = 'elettro', category = 'fisico', power = 100, accuracy = 100, pp = 5}
t.schiacciatuffo = {name = 'Schiacciatuffo', type = 'lotta', category = 'fisico', power = 80, accuracy = 95, pp = 10}
t.ribaltappeto = {name = 'Ribaltappeto', type = 'lotta', category = 'stato', power = '&mdash;', accuracy = '&mdash;', pp = 10}
t.rutto = {name = 'Rutto', type = 'veleno', category = 'speciale', power = 120, accuracy = 90, pp = 10}
t.aracampo = {name = 'Aracampo', type = 'terra', category = 'stato', power = '&mdash;', accuracy = '&mdash;', pp = 10}
t['rete vischiosa'] = {name = 'Rete Vischiosa', type = 'coleottero', category = 'stato', power = '&mdash;', accuracy = '&mdash;', pp = 20}
t.pungiglione = {name = 'Pungiglione', type = 'coleottero', category = 'fisico', power = 50, accuracy = 100, pp = 25}
t.spettrotuffo = {name = 'Spettrotuffo', type = 'spettro', category = 'fisico', power = 90, accuracy = 100, pp = 10}
t.halloween = {name = 'Halloween', type = 'spettro', category = 'stato', power = '&mdash;', accuracy = 100, pp = 20}
t.urlo = {name = 'Urlo', type = 'normale', category = 'stato', power = '&mdash;', accuracy = 100, pp = 30}
t.pioggiaplasma = {name = 'Pioggiaplasma', type = 'elettro', category = 'stato', power = '&mdash;', accuracy = '&mdash;', pp = 25}
t.caricaparabola = {name = 'Caricaparabola', type = 'elettro', category = 'speciale', power = 65, accuracy = 100, pp = 20}
t.boscomalocchio = {name = 'Boscomalocchio', type = 'erba', category = 'stato', power = '&mdash;', accuracy = 100, pp = 20}
t.schiacciatuffo = {name = 'Schiacciatuffo', type = 'lotta', category = 'fisico', power = 100, accuracy = 95, pp = 10}
t.fiortempesta = {name = 'Fiortempesta', type = 'erba', category = 'fisico', power = 90, accuracy = 100, pp = 15}
t.liofilizzazione = {name = 'Liofilizzazione', type = 'ghiaccio', category = 'speciale', power = 70, accuracy = 100, pp = 20}
t.incantavoce = {name = 'Incantavoce', type = 'folletto', category = 'speciale', power = 40, accuracy = '&mdash;', pp = 15}
t.monito = {name = 'Monito', type = 'buio', category = 'stato', power = '&mdash;', accuracy = 100, pp = 20}
t.sottosopra = {name = 'Sottosopra', type = 'buio', category = 'stato', power = '&mdash;', accuracy = 100, pp = 20}
t.assorbibacio = {name = 'Assorbibacio', type = 'folletto', category = 'speciale', power = 50, accuracy = 100, pp = 10}
t.truccodifesa = {name = 'Truccodifesa', type = 'folletto', category = 'stato', power = '&mdash;', accuracy = '&mdash;', pp = 10}
t.fiordifesa = {name = 'Fiordifesa', type = 'folletto', category = 'stato', power = '&mdash;', accuracy = '&mdash;', pp = 10}
t['campo erboso'] = {name = 'Campo Erboso', type = 'erba', category = 'stato', power = '&mdash;', accuracy = '&mdash;', pp = 10}
t['campo nebbioso'] = {name = 'Campo Nebbioso', type = 'folletto', category = 'stato', power = '&mdash;', accuracy = '&mdash;', pp = 10}
t.elettrocontagio = {name = 'Elettrocontagio', type = 'elettro', category = 'stato', power = '&mdash;', accuracy = '&mdash;', pp = 20}
t.carineria = {name = 'Carineria', type = 'folletto', category = 'fisico', power = 90, accuracy = 90, pp = 10}
t['vento di fata'] = {name = 'Vento di Fata', type = 'folletto', category = 'speciale', power = 40, accuracy = 100, pp = 30}
t['forza lunare'] = {name = 'Forza Lunare', type = 'folletto', category = 'speciale', power = 95, accuracy = 100, pp = 15}
t.ondaboato = {name = 'Ondaboato', type = 'normale', category = 'speciale', power = 140, accuracy = 100, pp = 10}
t['blocco fatato'] = {name = 'Blocco Fatato', type = 'folletto', category = 'stato', power = '&mdash;', accuracy = '&mdash;', pp = 10}
t['scudo reale'] = {name = 'Scudo Reale', type = 'acciaio', category = 'stato', power = '&mdash;', accuracy = '&mdash;', pp = 10}
t.simpatia = {name = 'Simpatia', type = 'normale', category = 'stato', power = '&mdash;', accuracy = '&mdash;', pp = 20}
t.confidenza = {name = 'Confidenza', type = 'normale', category = 'stato', power = '&mdash;', accuracy = '&mdash;', pp = 20}
t.diamantempesta = {name = 'Diamantempesta', type = 'roccia', category = 'fisico', power = 100, accuracy = 95, pp = 5}
t.vaporscoppio = {name = 'Vaporscoppio', type = 'acqua', category = 'speciale', power = 110, accuracy = 95, pp = 5}
t.forodimensionale = {name = 'Forodimensionale', type = 'psico', category = 'speciale', power = 80, accuracy = '&mdash;', pp = 5}
t.acqualame = {name = 'Acqualame', type = 'acqua', category = 'speciale', power = 15, accuracy = 100, pp = 20}
t.magifiamma = {name = 'Magifiamma', type = 'fuoco', category = 'speciale', power = 75, accuracy = 100, pp = 10}
t.agodifesa = {name = 'Agodifesa', type = 'erba', category = 'stato', power = '&mdash;', accuracy = '&mdash;', pp = 10}
t.nebularoma = {name = 'Nebularoma', type = 'folletto', category = 'stato', power = '&mdash;', accuracy = '&mdash;', pp = 20}
t.elettromistero = {name = 'Elettromistero', type = 'elettro', category = 'stato', power = '&mdash;', accuracy = 100, pp = 15}
t.velenotrappola = {name = 'Velenotrappola', type = 'veleno', category = 'stato', power = '&mdash;', accuracy = 100, pp = 20}
t.pulviscoppio = {name = 'Pulviscoppio', type = 'coleottero', category = 'stato', power = '&mdash;', accuracy = 100, pp = 20}
t.geocontrollo = {name = 'Geocontrollo', type = 'folletto', category = 'stato', power = '&mdash;', accuracy = '&mdash;', pp = 10}
t['controllo polare'] = {name = 'Controllo Polare', type = 'elettro', category = 'stato', power = '&mdash;', accuracy = '&mdash;', pp = 20}
t.cuccagna = {name = 'Cuccagna', type = 'normale', category = 'stato', power = '&mdash;', accuracy = '&mdash;', pp = 30}
t['campo elettrico'] = {name = 'Campo Elettrico', type = 'elettro', category = 'stato', power = '&mdash;', accuracy = '&mdash;', pp = 10}
t.magibrillio = {name = 'Magibrillio', type = 'folletto', category = 'speciale', power = 80, accuracy = 100, pp = 10}
t.auguri = {name = 'Auguri', type = 'normale', category = 'stato', power = '&mdash;', accuracy = '&mdash;', pp = 40}
t['mano nella mano'] = {name = 'Mano nella Mano', type = 'normale', category = 'stato', power = '&mdash;', accuracy = '&mdash;', pp = 40}
t['occhioni teneri'] = {name = 'Occhioni Teneri', type = 'folletto', category = 'stato', power = '&mdash;', accuracy = 100, pp = 30}
t.elettrococcola = {name = 'Elettrococcola', type = 'elettro', category = 'fisico', power = 20, accuracy = 100, pp = 20}
t.riguardo = {name = 'Riguardo', type = 'normale', category = 'fisico', power = 40, accuracy = 100, pp = 40}
t.assillo = {name = 'Assillo', type = 'coleottero', category = 'speciale', power = 20, accuracy = 100, pp = 20}
t.crescipugno = {name = 'Crescipugno', type = 'lotta', category = 'fisico', power = 40, accuracy = 100, pp = 20}
t['ali del fato'] = {name = 'Ali del Fato', type = 'volante', category = 'speciale', power = 80, accuracy = 100, pp = 10}
t['mille frecce'] = {name = 'Mille Frecce', type = 'terra', category = 'fisico', power = 90, accuracy = 100, pp = 10}
t['mille onde'] = {name = 'Mille Onde', type = 'terra', category = 'fisico', power = 90, accuracy = 100, pp = 10}
t['forza tellurica'] = {name = 'Forza Tellurica', type = 'terra', category = 'fisico', power = 90, accuracy = 100, pp = 10}
t['luce nefasta'] = {name = 'Luce Nefasta', type = 'folletto', category = 'speciale', power = 140, accuracy = 90, pp = 5}
t.primopulsar = {name = 'Primopulsar', type = 'acqua', category = 'speciale', power = 110, accuracy = 85, pp = 10}
t['spade telluriche'] = {name = 'Spade Telluriche', type = 'terra', category = 'fisico', power = 120, accuracy = 85, pp = 10}
t['ascesa del drago'] = {name = 'Ascesa del Drago', type = 'volante', category = 'fisico', power = 120, accuracy = 100, pp = 5}
t.urtodimensionale = {name = 'Urtodimensionale', type = 'buio', category = 'fisico', power = 100, accuracy = '&mdash;', pp = 5}
t.sabbiaccumulo = {name = 'Sabbiaccumulo', type = 'terra', category = 'stato', power = '&mdash;', accuracy = '&mdash;', pp = 10}
t.schermaglia = {name = 'Schermaglia', type = 'coleottero', category = 'fisico', power = 90, accuracy = 100, pp = 10}
t.fortino = {name = 'Fortino', type = 'veleno', category = 'stato', power = '&mdash;', accuracy = '&mdash;', pp = 10}
t["cucitura d'ombra"] = {name = "Cucitura d'Ombra", type = 'spettro', category = 'fisico', power = 80, accuracy = 100, pp = 10}
t.braccioteso = {name = 'Braccioteso', type = 'buio', category = 'fisico', power = 85, accuracy = 100, pp = 10}
t['canto effimero'] = {name = 'Canto Effimero', type = 'acqua', category = 'speciale', power = 90, accuracy = 100, pp = 10}
t.martelgelo = {name = 'Martelgelo', type = 'ghiaccio', category = 'fisico', power = 100, accuracy = 90, pp = 10}
t['cura floreale'] = {name = 'Cura Floreale', type = 'folletto', category = 'stato', power = '&mdash;', accuracy = '&mdash;', pp = 10}
t['forza equina'] = {name = 'Forza Equina', type = 'terra', category = 'fisico', power = 95, accuracy = 95, pp = 10}
t.assorbiforza = {name = 'Assorbiforza', type = 'erba', category = 'stato', power = '&mdash;', accuracy = 100, pp = 10}
t['lama solare'] = {name = 'Lama Solare', type = 'erba', category = 'fisico', power = 125, accuracy = 100, pp = 10}
t.fogliame = {name = 'Fogliame', type = 'erba', category = 'fisico', power = 40, accuracy = 100, pp = 40}
t.riflettore = {name = 'Riflettore', type = 'normale', category = 'stato', power = '&mdash;', accuracy = '&mdash;', pp = 15}
t.velenotela = {name = 'Velenotela', type = 'veleno', category = 'stato', power = '&mdash;', accuracy = 100, pp = 20}
t.concentrazione = {name = 'Concentrazione', type = 'normale', category = 'stato', power = '&mdash;', accuracy = '&mdash;', pp = 30}
t['marciainpiù'] = {name = 'Marciainpiù', type = 'acciaio', category = 'stato', power = '&mdash;', accuracy = '&mdash;', pp = 20}
t['colpo infernale'] = {name = 'Colpo Infernale', type = 'buio', category = 'fisico', power = 80, accuracy = 100, pp = 15}
t.sferapolline = {name = 'Sferapolline', type = 'coleottero', category = 'speciale', power = 90, accuracy = 100, pp = 15}
t["colpo d'ancora"] = {name = "Colpo d'Ancora", type = 'acciaio', category = 'fisico', power = 80, accuracy = 100, pp = 20}
t['campo psichico'] = {name = 'Campo Psichico', type = 'psico', category = 'stato', power = '&mdash;', accuracy = '&mdash;', pp = 10}
t.assalto = {name = 'Assalto', type = 'coleottero', category = 'fisico', power = 80, accuracy = 100, pp = 15}
t['frusta di fuoco'] = {name = 'Frusta di Fuoco', type = 'fuoco', category = 'fisico', power = 80, accuracy = 100, pp = 15}
t.tracotanza = {name = 'Tracotanza', type = 'buio', category = 'fisico', power = 20, accuracy = 100, pp = 10}
t['ultima fiamma'] = {name = 'Ultima Fiamma', type = 'fuoco', category = 'speciale', power = 130, accuracy = 100, pp = 5}
t.velociscambio = {name = 'Velociscambio', type = 'psico', category = 'stato', power = '&mdash;', accuracy = '&mdash;', pp = 10}
t.sottilcorno = {name = 'Sottilcorno', type = 'acciaio', category = 'fisico', power = 70, accuracy = '&mdash;', pp = 10}
t.purificazione = {name = 'Purificazione', type = 'veleno', category = 'stato', power = '&mdash;', accuracy = '&mdash;', pp = 20}
t.mutadanza = {name = 'Mutadanza', type = 'normale', category = 'speciale', power = 90, accuracy = 100, pp = 15}
t.nucleocastigo = {name = 'Nucleocastigo', type = 'drago', category = 'speciale', power = 100, accuracy = 100, pp = 10}
t.tropicalcio = {name = 'Tropicalcio', type = 'erba', category = 'fisico', power = 70, accuracy = 100, pp = 15}
t.imposizione = {name = 'Imposizione', type = 'psico', category = 'stato', power = '&mdash;', accuracy = '&mdash;', pp = 15}
t.cannonbecco = {name = 'Cannonbecco', type = 'Volante', category = 'fisico', power = 100, accuracy = 100, pp = 15}
t.clamorsquame = {name = 'Clamorsquame', type = 'drago', category = 'speciale', power = 110, accuracy = 100, pp = 5}
t.marteldrago = {name = 'Marteldrago', type = 'drago', category = 'fisico', power = 90, accuracy = 100, pp = 15}
t.vorticolpo = {name = 'Vorticolpo', type = 'buio', category = 'fisico', power = 60, accuracy = 100, pp = 20}
t.velaurora = {name = 'Velaurora', type = 'ghiaccio', category = 'stato', power = '&mdash;', accuracy = '&mdash;', pp = 20}
t.gusciotrappola = {name = 'Gusciotrappola', type = 'fuoco', category = 'speciale', power = 150, accuracy = 100, pp = 5}
t.cannonfiore = {name = 'Cannonfiore', type = 'folletto', category = 'speciale', power = 130, accuracy = 90, pp = 5}
t.psicozanna = {name = 'Psicozanna', type = 'psico', category = 'fisico', power = 85, accuracy = 100, pp = 10}
t.battipiedi = {name = 'Battipiedi', type = 'terra', category = 'fisico', power = 75, accuracy = 100, pp = 10}
t.ossotetro = {name = 'Ossotetro', type = 'spettro', category = 'fisico', power = 85, accuracy = 100, pp = 10}
t.rocciarapida = {name = 'Rocciarapida', type = 'roccia', category = 'fisico', power = 40, accuracy = 100, pp = 20}
t.idrobreccia = {name = 'Idrobreccia', type = 'acqua', category = 'fisico', power = 85, accuracy = 100, pp = 10}
t.prismalaser = {name = 'Prismalaser', type = 'psico', category = 'speciale', power = 160, accuracy = 100, pp = 10}
t.ombrafurto = {name = 'Ombrafurto', type = 'spettro', category = 'fisico', power = 90, accuracy = 100, pp = 10}
t.astrocarica = {name = 'Astrocarica', type = 'acciaio', category = 'fisico', power = 100, accuracy = 100, pp = 5}
t["raggio d'ombra"] = {name = "Raggio d'Ombra", type = 'spettro', category = 'speciale', power = 100, accuracy = 100, pp = 5}
t.occhionilucidi = {name = 'Occhionilucidi', type = 'normale', category = 'stato', power = '&mdash;', accuracy = '&mdash;', pp = 20}
t.elettropizzico = {name = 'Elettropizzico', type = 'elettro', category = 'fisico', power = 80, accuracy = 100, pp = 10}
t['ira della natura'] = {name = "Ira della Natura", type = 'folletto', category = 'speciale', power = '&mdash;', accuracy = 90, pp = 10}
t.multiattacco = {name = 'Multiattacco', type = 'normale', category = 'fisico', power = 90, accuracy = 100, pp = 10}
t['geyser fotonico'] = {name = 'Geyser Fotonico', type = 'psico', category = 'speciale', power = 100, accuracy = 100, pp = 5}
t['sbalorditesta'] = {name = 'Sbalorditesta', type = 'fuoco', category = 'speciale', power = 150, accuracy = 100, pp = 5}
t['pugni plasma'] = {name = 'Pugni Plasma', type = 'elettro', category = 'fisico', power = 100, accuracy = 100, pp = 15}
t['pugni corazzati'] = {name = 'Pugni Corazzati', type = 'acciaio', category = 'fisico', power = 60, accuracy = 100, pp = 5}
-- New moves, without all infos
-- t.sbarramento = {name = 'Sbarramento', type = 'buio', category = nil, power = nil, accuracy = nil, pp = 40}
-- t["raggio d'acciaio"] = {name = "Raggio d'Acciaio", type = 'acciaio', category = nil, power = nil, accuracy = nil, pp = nil}
-- t["ruota d'aura"] = {name = "Ruota d'Aura", type = 'elettro', category = nil, power = nil, accuracy = nil, pp = nil}
-- t.vastoimpatto = {name = 'Vastoimpatto', type = nil, category = nil, power = nil, accuracy = nil, pp = nil}
>>>>>>> e13bc3b3

return t<|MERGE_RESOLUTION|>--- conflicted
+++ resolved
@@ -143,7 +143,6 @@
 t.calcinvolo = {name = 'Calcinvolo', type = 'lotta', category = 'fisico', power = 130, accuracy = 90, pp = 10, gen = 1}
 t['sguardo feroce'] = {name = { [1] = 'Bagliore', [6] = 'Sguardo Feroce'}, type = 'normale', category = 'stato', power = '&mdash;', accuracy = 100, pp = 30, gen = 1}
 t.bagliore = t['sguardo feroce']
-<<<<<<< HEAD
 t.mangiasogni = {name = 'Mangiasogni', type = 'psico', category = 'speciale', power = 100, accuracy = 100, pp = 15, gen = 1}
 t.velenogas = {name = 'Velenogas', type = 'veleno', category = 'stato', power = '&mdash;', accuracy = 90, pp = 40, gen = 1}
 t['attacco pioggia'] = {name = 'Attacco Pioggia', type = 'normale', category = 'fisico', power = 15, accuracy = 85, pp = 20, gen = 1}
@@ -683,552 +682,10 @@
 t['sbalorditesta'] = {name = 'Sbalorditesta', type = 'fuoco', category = 'speciale', power = 150, accuracy = 100, pp = 5, gen = 7}
 t['pugni plasma'] = {name = 'Pugni Plasma', type = 'elettro', category = 'fisico', power = 100, accuracy = 100, pp = 15, gen = 7}
 t['pugni corazzati'] = {name = 'Pugni Corazzati', type = 'acciaio', category = 'fisico', power = 60, accuracy = 100, pp = 5, gen = 7}
-=======
-t.mangiasogni = {name = 'Mangiasogni', type = 'psico', category = 'speciale', power = 100, accuracy = 100, pp = 15}
-t.velenogas = {name = 'Velenogas', type = 'veleno', category = 'stato', power = '&mdash;', accuracy = 90, pp = 40}
-t['attacco pioggia'] = {name = 'Attacco Pioggia', type = 'normale', category = 'fisico', power = 15, accuracy = 85, pp = 20}
-t.sanguisuga = {name = 'Sanguisuga', type = 'coleottero', category = 'fisico', power = 80, accuracy = 100, pp = 10}
-t.demonbacio = {name = 'Demonbacio', type = 'normale', category = 'stato', power = '&mdash;', accuracy = 75, pp = 10}
-t.aeroattacco = {name = 'Aeroattacco', type = 'volante', category = 'fisico', power = 140, accuracy = 90, pp = 5}
-t.trasformazione = {name = 'Trasformazione', type = 'normale', category = 'stato', power = '&mdash;', accuracy = '&mdash;', pp = 10}
-t.bolla = {name = 'Bolla', type = 'acqua', category = 'speciale', power = 40, accuracy = 100, pp = 30}
-t.stordipugno = {name = 'Stordipugno', type = 'normale', category = 'fisico', power = 70, accuracy = 100, pp = 10}
-t.spora = {name = 'Spora', type = 'erba', category = 'stato', power = '&mdash;', accuracy = 100, pp = 15}
-t.flash = {name = 'Flash', type = 'normale', category = 'stato', power = '&mdash;', accuracy = 100, pp = 20}
-t.psiconda = {name = 'Psiconda', type = 'psico', category = 'speciale', power = '&mdash;', accuracy = 100, pp = 15}
-t.splash = {name = 'Splash', type = 'normale', category = 'stato', power = '&mdash;', accuracy = '&mdash;', pp = 40}
-t['scudo acido'] = {name = 'Scudo Acido', type = 'veleno', category = 'stato', power = '&mdash;', accuracy = '&mdash;', pp = 20}
-t.martellata = {name = 'Martellata', type = 'acqua', category = 'fisico', power = 100, accuracy = 90, pp = 10}
-t.esplosione = {name = 'Esplosione', type = 'normale', category = 'fisico', power = 250, accuracy = 100, pp = 5}
-t.sfuriate = {name = 'Sfuriate', type = 'normale', category = 'fisico', power = 18, accuracy = 80, pp = 15}
-t.ossomerang = {name = 'Ossomerang', type = 'terra', category = 'fisico', power = 50, accuracy = 90, pp = 10}
-t.riposo = {name = 'Riposo', type = 'psico', category = 'stato', power = '&mdash;', accuracy = '&mdash;', pp = 10}
-t.frana = {name = 'Frana', type = 'roccia', category = 'fisico', power = 75, accuracy = 90, pp = 10}
-t.iperzanna = {name = 'Iperzanna', type = 'normale', category = 'fisico', power = 80, accuracy = 90, pp = 15}
-t.affilatore = {name = 'Affilatore', type = 'normale', category = 'stato', power = '&mdash;', accuracy = '&mdash;', pp = 30}
-t.conversione = {name = 'Conversione', type = 'normale', category = 'stato', power = '&mdash;', accuracy = '&mdash;', pp = 30}
-t.tripletta = {name = 'Tripletta', type = 'normale', category = 'speciale', power = 80, accuracy = 100, pp = 10}
-t.superzanna = {name = 'Superzanna', type = 'normale', category = 'fisico', power = '&mdash;', accuracy = 90, pp = 10}
-t.lacerazione = {name = 'Lacerazione', type = 'normale', category = 'fisico', power = 70, accuracy = 100, pp = 20}
-t.sostituto = {name = 'Sostituto', type = 'normale', category = 'stato', power = '&mdash;', accuracy = '&mdash;', pp = 10}
-t.scontro = {name = 'Scontro', type = 'normale', category = 'fisico', power = 50, accuracy = '&mdash;', pp = 1}
-t.schizzo = {name = 'Schizzo', type = 'normale', category = 'stato', power = '&mdash;', accuracy = '&mdash;', pp = 1}
-t.triplocalcio = {name = 'Triplocalcio', type = 'lotta', category = 'fisico', power = 10, accuracy = 90, pp = 10}
-t.furto = {name = 'Furto', type = 'buio', category = 'fisico', power = 60, accuracy = 100, pp = 25}
-t.ragnatela = {name = 'Ragnatela', type = 'coleottero', category = 'stato', power = '&mdash;', accuracy = 100, pp = 10}
-t.leggimente = {name = 'Leggimente', type = 'normale', category = 'stato', power = '&mdash;', accuracy = 100, pp = 5}
-t.incubo = {name = 'Incubo', type = 'spettro', category = 'stato', power = '&mdash;', accuracy = 100, pp = 15}
-t.ruotafuoco = {name = 'Ruotafuoco', type = 'fuoco', category = 'fisico', power = 60, accuracy = 100, pp = 25}
-t.russare = {name = 'Russare', type = 'normale', category = 'speciale', power = 50, accuracy = 100, pp = 15}
-t.maledizione = {name = 'Maledizione', type = 'spettro', category = 'stato', power = '&mdash;', accuracy = '&mdash;', pp = 10}
-t.flagello = {name = 'Flagello', type = 'normale', category = 'fisico', power = '&mdash;', accuracy = 100, pp = 15}
-t.conversione2 = {name = 'Conversione2', type = 'normale', category = 'stato', power = '&mdash;', accuracy = '&mdash;', pp = 30}
-t.aerocolpo = {name = 'Aerocolpo', type = 'volante', category = 'speciale', power = 100, accuracy = 95, pp = 5}
-t.cottonspora = {name = 'Cottonspora', type = 'erba', category = 'stato', power = '&mdash;', accuracy = 100, pp = 40}
-t.contropiede = {name = 'Contropiede', type = 'lotta', category = 'fisico', power = '&mdash;', accuracy = 100, pp = 15}
-t.dispetto = {name = 'Dispetto', type = 'spettro', category = 'stato', power = '&mdash;', accuracy = 100, pp = 10}
-t.polneve = {name = 'Polneve', type = 'ghiaccio', category = 'speciale', power = 40, accuracy = 100, pp = 25}
-t.protezione = {name = 'Protezione', type = 'normale', category = 'stato', power = '&mdash;', accuracy = '&mdash;', pp = 10}
-t.pugnorapido = {name = 'Pugnorapido', type = 'lotta', category = 'fisico', power = 40, accuracy = 100, pp = 30}
-t.visotruce = {name = 'Visotruce', type = 'normale', category = 'stato', power = '&mdash;', accuracy = 100, pp = 10}
-t.finta = {name = 'Finta', type = 'buio', category = 'fisico', power = 60, accuracy = '&mdash;', pp = 20}
-t.dolcebacio = {name = 'Dolcebacio', type = 'folletto', category = 'stato', power = '&mdash;', accuracy = 75, pp = 10}
-t.panciamburo = {name = 'Panciamburo', type = 'normale', category = 'stato', power = '&mdash;', accuracy = '&mdash;', pp = 10}
-t.fangobomba = {name = 'Fangobomba', type = 'veleno', category = 'speciale', power = 90, accuracy = 100, pp = 10}
-t.fangosberla = {name = 'Fangosberla', type = 'terra', category = 'speciale', power = 20, accuracy = 100, pp = 10}
-t.octazooka = {name = 'Octazooka', type = 'acqua', category = 'speciale', power = 65, accuracy = 85, pp = 10}
-t.punte = {name = 'Punte', type = 'terra', category = 'stato', power = '&mdash;', accuracy = '&mdash;', pp = 20}
-t.falcecannone = {name = 'Falcecannone', type = 'elettro', category = 'speciale', power = 120, accuracy = 50, pp = 5}
-t.preveggenza = {name = 'Preveggenza', type = 'normale', category = 'stato', power = '&mdash;', accuracy = 100, pp = 40}
-t.destinobbligato = {name = 'Destinobbligato', type = 'spettro', category = 'stato', power = '&mdash;', accuracy = '&mdash;', pp = 5}
-t.ultimocanto = {name = 'Ultimocanto', type = 'normale', category = 'stato', power = '&mdash;', accuracy = '&mdash;', pp = 5}
-t.ventogelato = {name = 'Ventogelato', type = 'ghiaccio', category = 'speciale', power = 55, accuracy = 95, pp = 15}
-t.individua = {name = 'Individua', type = 'lotta', category = 'stato', power = '&mdash;', accuracy = '&mdash;', pp = 5}
-t.ossoraffica = {name = 'Ossoraffica', type = 'terra', category = 'fisico', power = 25, accuracy = 90, pp = 10}
-t.localizza = {name = 'Localizza', type = 'normale', category = 'stato', power = '&mdash;', accuracy = 100, pp = 5}
-t.oltraggio = {name = 'Oltraggio', type = 'drago', category = 'fisico', power = 120, accuracy = 100, pp = 10}
-t.terrempesta = {name = 'Terrempesta', type = 'roccia', category = 'stato', power = '&mdash;', accuracy = '&mdash;', pp = 10}
-t.gigassorbimento = {name = 'Gigassorbimento', type = 'erba', category = 'speciale', power = 75, accuracy = 100, pp = 10}
-t.resistenza = {name = 'Resistenza', type = 'normale', category = 'stato', power = '&mdash;', accuracy = '&mdash;', pp = 10}
-t.fascino = {name = 'Fascino', type = 'folletto', category = 'stato', power = '&mdash;', accuracy = 100, pp = 20}
-t.rotolamento = {name = 'Rotolamento', type = 'roccia', category = 'fisico', power = 30, accuracy = 90, pp = 20}
-t.falsofinale = {name = 'Falsofinale', type = 'normale', category = 'fisico', power = 40, accuracy = 100, pp = 40}
-t.bullo = {name = 'Bullo', type = 'normale', category = 'stato', power = '&mdash;', accuracy = 85, pp = 15}
-t.buonlatte = {name = 'Buonlatte', type = 'normale', category = 'stato', power = '&mdash;', accuracy = '&mdash;', pp = 10}
-t.scintilla = {name = 'Scintilla', type = 'elettro', category = 'fisico', power = 65, accuracy = 100, pp = 20}
-t.tagliofuria = {name = 'Tagliofuria', type = 'coleottero', category = 'fisico', power = 40, accuracy = 95, pp = 20}
-t.alacciaio = {name = 'Alacciaio', type = 'acciaio', category = 'fisico', power = 70, accuracy = 90, pp = 25}
-t.malosguardo = {name = 'Malosguardo', type = 'normale', category = 'stato', power = '&mdash;', accuracy = 100, pp = 5}
-t.attrazione = {name = 'Attrazione', type = 'normale', category = 'stato', power = '&mdash;', accuracy = 100, pp = 15}
-t.sonnolalia = {name = 'Sonnolalia', type = 'normale', category = 'stato', power = '&mdash;', accuracy = '&mdash;', pp = 10}
-t.rintoccasana = {name = 'Rintoccasana', type = 'normale', category = 'stato', power = '&mdash;', accuracy = '&mdash;', pp = 5}
-t.ritorno = {name = 'Ritorno', type = 'normale', category = 'fisico', power = '&mdash;', accuracy = 100, pp = 20}
-t.regalino = {name = 'Regalino', type = 'normale', category = 'fisico', power = '&mdash;', accuracy = 90, pp = 15}
-t.frustrazione = {name = 'Frustrazione', type = 'normale', category = 'fisico', power = '&mdash;', accuracy = 100, pp = 20}
-t.salvaguardia = {name = 'Salvaguardia', type = 'normale', category = 'stato', power = '&mdash;', accuracy = '&mdash;', pp = 25}
-t.malcomune = {name = 'Malcomune', type = 'normale', category = 'stato', power = '&mdash;', accuracy = 100, pp = 20}
-t.magifuoco = {name = 'Magifuoco', type = 'fuoco', category = 'fisico', power = 100, accuracy = 95, pp = 5}
-t.magnitudo = {name = 'Magnitudo', type = 'terra', category = 'fisico', power = '&mdash;', accuracy = 100, pp = 30}
-t.dinamipugno = {name = 'Dinamipugno', type = 'lotta', category = 'fisico', power = 100, accuracy = 50, pp = 5}
-t.megacorno = {name = 'Megacorno', type = 'coleottero', category = 'fisico', power = 120, accuracy = 85, pp = 10}
-t.dragospiro = {name = 'Dragospiro', type = 'drago', category = 'speciale', power = 60, accuracy = 100, pp = 20}
-t.staffetta = {name = 'Staffetta', type = 'normale', category = 'stato', power = '&mdash;', accuracy = '&mdash;', pp = 40}
-t.ripeti = {name = 'Ripeti', type = 'normale', category = 'stato', power = '&mdash;', accuracy = 100, pp = 5}
-t.inseguimento = {name = 'Inseguimento', type = 'buio', category = 'fisico', power = 40, accuracy = 100, pp = 20}
-t.rapigiro = {name = 'Rapigiro', type = 'normale', category = 'fisico', power = 20, accuracy = 100, pp = 40}
-t.profumino = {name = 'Profumino', type = 'normale', category = 'stato', power = '&mdash;', accuracy = 100, pp = 20}
-t.codacciaio = {name = 'Codacciaio', type = 'acciaio', category = 'fisico', power = 100, accuracy = 75, pp = 15}
-t.ferrartigli = {name = 'Ferrartigli', type = 'acciaio', category = 'fisico', power = 50, accuracy = 95, pp = 35}
-t.vitaltiro = {name = 'Vitaltiro', type = 'lotta', category = 'fisico', power = 70, accuracy = '&mdash;', pp = 10}
-t.mattindoro = {name = 'Mattindoro', type = 'normale', category = 'stato', power = '&mdash;', accuracy = '&mdash;', pp = 5}
-t.sintesi = {name = 'Sintesi', type = 'erba', category = 'stato', power = '&mdash;', accuracy = '&mdash;', pp = 5}
-t.lucelunare = {name = 'Lucelunare', type = 'folletto', category = 'stato', power = '&mdash;', accuracy = '&mdash;', pp = 5}
-t.introforza = {name = 'Introforza', type = 'normale', category = 'speciale', power = 60, accuracy = 100, pp = 15}
-t.incrocolpo = {name = 'Incrocolpo', type = 'lotta', category = 'fisico', power = 100, accuracy = 80, pp = 5}
-t.tornado = {name = 'Tornado', type = 'drago', category = 'speciale', power = 40, accuracy = 100, pp = 20}
-t.pioggiadanza = {name = 'Pioggiadanza', type = 'acqua', category = 'stato', power = '&mdash;', accuracy = '&mdash;', pp = 5}
-t.giornodisole = {name = 'Giornodisole', type = 'fuoco', category = 'stato', power = '&mdash;', accuracy = '&mdash;', pp = 5}
-t.sgranocchio = {name = 'Sgranocchio', type = 'buio', category = 'fisico', power = 80, accuracy = 100, pp = 15}
-t.specchiovelo = {name = 'Specchiovelo', type = 'psico', category = 'speciale', power = '&mdash;', accuracy = 100, pp = 20}
-t['psicamisù'] = {name = 'Psicamisù', type = 'normale', category = 'stato', power = '&mdash;', accuracy = '&mdash;', pp = 10}
-t.extrarapido = {name = 'Extrarapido', type = 'normale', category = 'fisico', power = 80, accuracy = 100, pp = 5}
-t.forzantica = {name = 'Forzantica', type = 'roccia', category = 'speciale', power = 60, accuracy = 100, pp = 5}
-t['palla ombra'] = {name = 'Palla Ombra', type = 'spettro', category = 'speciale', power = 80, accuracy = 100, pp = 15}
-t.divinazione = {name = 'Divinazione', type = 'psico', category = 'speciale', power = 120, accuracy = 100, pp = 10}
-t.spaccaroccia = {name = 'Spaccaroccia', type = 'lotta', category = 'fisico', power = 40, accuracy = 100, pp = 15}
-t.mulinello = {name = 'Mulinello', type = 'acqua', category = 'speciale', power = 35, accuracy = 85, pp = 15}
-t.picchiaduro = {name = 'Picchiaduro', type = 'buio', category = 'fisico', power = '&mdash;', accuracy = 100, pp = 10}
-t.bruciapelo = {name = 'Bruciapelo', type = 'normale', category = 'fisico', power = 40, accuracy = 100, pp = 10}
-t.baraonda = {name = 'Baraonda', type = 'normale', category = 'speciale', power = 90, accuracy = 100, pp = 10}
-t.accumulo = {name = 'Accumulo', type = 'normale', category = 'stato', power = '&mdash;', accuracy = '&mdash;', pp = 20}
-t.sfoghenergia = {name = 'Sfoghenergia', type = 'normale', category = 'speciale', power = '&mdash;', accuracy = 100, pp = 10}
-t.introenergia = {name = 'Introenergia', type = 'normale', category = 'stato', power = '&mdash;', accuracy = '&mdash;', pp = 10}
-t.ondacalda = {name = 'Ondacalda', type = 'fuoco', category = 'speciale', power = 95, accuracy = 90, pp = 10}
-t.grandine = {name = 'Grandine', type = 'ghiaccio', category = 'stato', power = '&mdash;', accuracy = '&mdash;', pp = 10}
-t.attaccalite = {name = 'Attaccalite', type = 'buio', category = 'stato', power = '&mdash;', accuracy = 100, pp = 15}
-t.adulazione = {name = 'Adulazione', type = 'buio', category = 'stato', power = '&mdash;', accuracy = 100, pp = 15}
-t.fuocofatuo = {name = 'Fuocofatuo', type = 'fuoco', category = 'stato', power = '&mdash;', accuracy = 85, pp = 15}
-t.memento = {name = 'Memento', type = 'buio', category = 'stato', power = '&mdash;', accuracy = 100, pp = 10}
-t.facciata = {name = 'Facciata', type = 'normale', category = 'fisico', power = 70, accuracy = 100, pp = 20}
-t.centripugno = {name = 'Centripugno', type = 'lotta', category = 'fisico', power = 150, accuracy = 100, pp = 20}
-t.maniereforti = {name = 'Maniereforti', type = 'normale', category = 'fisico', power = 70, accuracy = 100, pp = 10}
-t.sonoqui = {name = 'Sonoqui', type = 'normale', category = 'stato', power = '&mdash;', accuracy = '&mdash;', pp = 20}
-t.naturforza = {name = 'Naturforza', type = 'normale', category = 'stato', power = '&mdash;', accuracy = '&mdash;', pp = 20}
-t.sottocarica = {name = 'Sottocarica', type = 'elettro', category = 'stato', power = '&mdash;', accuracy = '&mdash;', pp = 20}
-t.provocazione = {name = 'Provocazione', type = 'buio', category = 'stato', power = '&mdash;', accuracy = 100, pp = 20}
-t.altruismo = {name = 'Altruismo', type = 'normale', category = 'stato', power = '&mdash;', accuracy = '&mdash;', pp = 20}
-t.raggiro = {name = 'Raggiro', type = 'psico', category = 'stato', power = '&mdash;', accuracy = 100, pp = 10}
-t.giocodiruolo = {name = 'Giocodiruolo', type = 'psico', category = 'stato', power = '&mdash;', accuracy = '&mdash;', pp = 10}
-t.desiderio = {name = 'Desiderio', type = 'normale', category = 'stato', power = '&mdash;', accuracy = '&mdash;', pp = 10}
-t.assistente = {name = 'Assistente', type = 'normale', category = 'stato', power = '&mdash;', accuracy = '&mdash;', pp = 20}
-t.radicamento = {name = 'Radicamento', type = 'erba', category = 'stato', power = '&mdash;', accuracy = '&mdash;', pp = 20}
-t.troppoforte = {name = 'Troppoforte', type = 'lotta', category = 'fisico', power = 120, accuracy = 100, pp = 5}
-t.magivelo = {name = 'Magivelo', type = 'psico', category = 'stato', power = '&mdash;', accuracy = '&mdash;', pp = 15}
-t.riciclo = {name = 'Riciclo', type = 'normale', category = 'stato', power = '&mdash;', accuracy = 100, pp = 10}
-t.vendetta = {name = 'Vendetta', type = 'lotta', category = 'fisico', power = 60, accuracy = 100, pp = 10}
-t.breccia = {name = 'Breccia', type = 'lotta', category = 'fisico', power = 75, accuracy = 100, pp = 15}
-t.sbadiglio = {name = 'Sbadiglio', type = 'normale', category = 'stato', power = '&mdash;', accuracy = 100, pp = 10}
-t.privazione = {name = 'Privazione', type = 'buio', category = 'fisico', power = 65, accuracy = 100, pp = 20}
-t.rimonta = {name = 'Rimonta', type = 'normale', category = 'fisico', power = '&mdash;', accuracy = 100, pp = 5}
-t.eruzione = {name = 'Eruzione', type = 'fuoco', category = 'speciale', power = '&mdash;', accuracy = 100, pp = 5}
-t.baratto = {name = 'Baratto', type = 'psico', category = 'stato', power = '&mdash;', accuracy = 100, pp = 10}
-t.esclusiva = {name = 'Esclusiva', type = 'psico', category = 'stato', power = '&mdash;', accuracy = 100, pp = 10}
-t.rinfrescata = {name = 'Rinfrescata', type = 'normale', category = 'stato', power = '&mdash;', accuracy = 100, pp = 20}
-t.rancore = {name = 'Rancore', type = 'spettro', category = 'stato', power = '&mdash;', accuracy = 100, pp = 5}
-t.scippo = {name = 'Scippo', type = 'buio', category = 'stato', power = '&mdash;', accuracy = 100, pp = 10}
-t.forzasegreta = {name = 'Forzasegreta', type = 'normale', category = 'fisico', power = 70, accuracy = 100, pp = 20}
-t.sub = {name = 'Sub', type = 'acqua', category = 'fisico', power = 80, accuracy = 100, pp = 10}
-t.sberletese = {name = 'Sberletese', type = 'lotta', category = 'fisico', power = 15, accuracy = 100, pp = 20}
-t.camuffamento = {name = 'Camuffamento', type = 'normale', category = 'stato', power = '&mdash;', accuracy = '&mdash;', pp = 20}
-t.codadiluce = {name = 'Codadiluce', type = 'coleottero', category = 'stato', power = '&mdash;', accuracy = '&mdash;', pp = 20}
-t.abbagliante = {name = 'Abbagliante', type = 'psico', category = 'speciale', power = 70, accuracy = 100, pp = 5}
-t.foschisfera = {name = 'Foschisfera', type = 'psico', category = 'speciale', power = 70, accuracy = 100, pp = 5}
-t.danzadipiume = {name = 'Danzadipiume', type = 'volante', category = 'stato', power = '&mdash;', accuracy = 100, pp = 15}
-t.strampadanza = {name = 'Strampadanza', type = 'normale', category = 'stato', power = '&mdash;', accuracy = 100, pp = 20}
-t.calciardente = {name = 'Calciardente', type = 'fuoco', category = 'fisico', power = 85, accuracy = 90, pp = 10}
-t.fangata = {name = 'Fangata', type = 'terra', category = 'stato', power = '&mdash;', accuracy = 100, pp = 15}
-t['palla gelo'] = {name = 'Palla Gelo', type = 'ghiaccio', category = 'fisico', power = 30, accuracy = 90, pp = 20}
-t.pugnospine = {name = 'Pugnospine', type = 'erba', category = 'fisico', power = 60, accuracy = 100, pp = 15}
-t.pigro = {name = 'Pigro', type = 'normale', category = 'stato', power = '&mdash;', accuracy = '&mdash;', pp = 10}
-t.granvoce = {name = 'Granvoce', type = 'normale', category = 'speciale', power = 90, accuracy = 100, pp = 10}
-t.velenodenti = {name = 'Velenodenti', type = 'veleno', category = 'fisico', power = 50, accuracy = 100, pp = 15}
-t.tritartigli = {name = 'Tritartigli', type = 'normale', category = 'fisico', power = 75, accuracy = 95, pp = 10}
-t.incendio = {name = 'Incendio', type = 'fuoco', category = 'speciale', power = 150, accuracy = 90, pp = 5}
-t.idrocannone = {name = 'Idrocannone', type = 'acqua', category = 'speciale', power = 150, accuracy = 90, pp = 5}
-t.meteorpugno = {name = 'Meteorpugno', type = 'acciaio', category = 'fisico', power = 90, accuracy = 90, pp = 10}
-t.sgomento = {name = 'Sgomento', type = 'spettro', category = 'fisico', power = 30, accuracy = 100, pp = 15}
-t['palla clima'] = {name = 'Palla Clima', type = 'normale', category = 'speciale', power = 50, accuracy = 100, pp = 10}
-t.aromaterapia = {name = 'Aromaterapia', type = 'erba', category = 'stato', power = '&mdash;', accuracy = '&mdash;', pp = 5}
-t.falselacrime = {name = 'Falselacrime', type = 'buio', category = 'stato', power = '&mdash;', accuracy = 100, pp = 20}
-t.aerasoio = {name = 'Aerasoio', type = 'volante', category = 'speciale', power = 60, accuracy = 95, pp = 25}
-t.vampata = {name = 'Vampata', type = 'fuoco', category = 'speciale', power = 130, accuracy = 90, pp = 5}
-t.segugio = {name = 'Segugio', type = 'normale', category = 'stato', power = '&mdash;', accuracy = 100, pp = 40}
-t.rocciotomba = {name = 'Rocciotomba', type = 'roccia', category = 'fisico', power = 60, accuracy = 95, pp = 15}
-t.ventargenteo = {name = 'Ventargenteo', type = 'coleottero', category = 'speciale', power = 60, accuracy = 100, pp = 5}
-t.ferrostrido = {name = 'Ferrostrido', type = 'acciaio', category = 'stato', power = '&mdash;', accuracy = 85, pp = 40}
-t.meloderba = {name = 'Meloderba', type = 'erba', category = 'stato', power = '&mdash;', accuracy = 55, pp = 15}
-t.solletico = {name = 'Solletico', type = 'normale', category = 'stato', power = '&mdash;', accuracy = 100, pp = 20}
-t.cosmoforza = {name = 'Cosmoforza', type = 'psico', category = 'stato', power = '&mdash;', accuracy = '&mdash;', pp = 20}
-t.zampillo = {name = 'Zampillo', type = 'acqua', category = 'speciale', power = '&mdash;', accuracy = 100, pp = 5}
-t.segnoraggio = {name = 'Segnoraggio', type = 'coleottero', category = 'speciale', power = 75, accuracy = 100, pp = 15}
-t.pugnodombra = {name = 'Pugnodombra', type = 'spettro', category = 'fisico', power = 60, accuracy = '&mdash;', pp = 20}
-t.extrasenso = {name = 'Extrasenso', type = 'psico', category = 'speciale', power = 80, accuracy = 100, pp = 20}
-t.stramontante = {name = 'Stramontante', type = 'lotta', category = 'fisico', power = 85, accuracy = 90, pp = 15}
-t.sabbiotomba = {name = 'Sabbiotomba', type = 'terra', category = 'fisico', power = 35, accuracy = 85, pp = 15}
-t.purogelo = {name = 'Purogelo', type = 'ghiaccio', category = 'speciale', power = '&mdash;', accuracy = '&mdash;', pp = 5}
-t.fanghiglia = {name = 'Fanghiglia', type = 'acqua', category = 'speciale', power = 90, accuracy = 85, pp = 10}
-t.semitraglia = {name = 'Semitraglia', type = 'erba', category = 'fisico', power = 25, accuracy = 100, pp = 30}
-t.aeroassalto = {name = 'Aeroassalto', type = 'volante', category = 'fisico', power = 60, accuracy = '&mdash;', pp = 20}
-t.gelolancia = {name = 'Gelolancia', type = 'ghiaccio', category = 'fisico', power = 25, accuracy = 100, pp = 30}
-t.ferroscudo = {name = 'Ferroscudo', type = 'acciaio', category = 'stato', power = '&mdash;', accuracy = '&mdash;', pp = 15}
-t.blocco = {name = 'Blocco', type = 'normale', category = 'stato', power = '&mdash;', accuracy = 100, pp = 5}
-t.gridodilotta = {name = 'Gridodilotta', type = 'normale', category = 'stato', power = '&mdash;', accuracy = '&mdash;', pp = 40}
-t.dragartigli = {name = 'Dragartigli', type = 'drago', category = 'fisico', power = 80, accuracy = 100, pp = 15}
-t.radicalbero = {name = 'Radicalbero', type = 'erba', category = 'speciale', power = 150, accuracy = 90, pp = 5}
-t.granfisico = {name = 'Granfisico', type = 'lotta', category = 'stato', power = '&mdash;', accuracy = '&mdash;', pp = 20}
-t.rimbalzo = {name = 'Rimbalzo', type = 'volante', category = 'fisico', power = 85, accuracy = 85, pp = 5}
-t.colpodifango = {name = 'Colpodifango', type = 'terra', category = 'speciale', power = 55, accuracy = 95, pp = 15}
-t.velenocoda = {name = 'Velenocoda', type = 'veleno', category = 'fisico', power = 50, accuracy = 100, pp = 25}
-t.supplica = {name = 'Supplica', type = 'normale', category = 'fisico', power = 60, accuracy = 100, pp = 25}
-t.locomovolt = {name = 'Locomovolt', type = 'elettro', category = 'fisico', power = 120, accuracy = 100, pp = 15}
-t.fogliamagica = {name = 'Fogliamagica', type = 'erba', category = 'speciale', power = 60, accuracy = '&mdash;', pp = 20}
-t.docciascudo = {name = 'Docciascudo', type = 'acqua', category = 'stato', power = '&mdash;', accuracy = 100, pp = 15}
-t.calmamente = {name = 'Calmamente', type = 'psico', category = 'stato', power = '&mdash;', accuracy = '&mdash;', pp = 20}
-t.fendifoglia = {name = 'Fendifoglia', type = 'erba', category = 'fisico', power = 90, accuracy = 100, pp = 15}
-t.dragodanza = {name = 'Dragodanza', type = 'drago', category = 'stato', power = '&mdash;', accuracy = '&mdash;', pp = 20}
-t.cadutamassi = {name = 'Cadutamassi', type = 'roccia', category = 'fisico', power = 25, accuracy = 90, pp = 10}
-t.ondashock = {name = 'Ondashock', type = 'elettro', category = 'speciale', power = 60, accuracy = '&mdash;', pp = 20}
-t.idropulsar = {name = 'Idropulsar', type = 'acqua', category = 'speciale', power = 60, accuracy = 100, pp = 20}
-t.obbliderio = {name = 'Obbliderio', type = 'acciaio', category = 'speciale', power = 140, accuracy = 100, pp = 5}
-t.psicoslancio = {name = 'Psicoslancio', type = 'psico', category = 'speciale', power = 140, accuracy = 90, pp = 5}
-t.trespolo = {name = 'Trespolo', type = 'volante', category = 'stato', power = '&mdash;', accuracy = '&mdash;', pp = 10}
-t['gravità'] = {name = 'Gravità', type = 'psico', category = 'stato', power = '&mdash;', accuracy = '&mdash;', pp = 5}
-t.miracolvista = {name = 'Miracolvista', type = 'psico', category = 'stato', power = '&mdash;', accuracy = '&mdash;', pp = 40}
-t.svegliopacca = {name = 'Svegliopacca', type = 'lotta', category = 'fisico', power = 70, accuracy = 100, pp = 10}
-t.martelpugno = {name = 'Martelpugno', type = 'lotta', category = 'fisico', power = 100, accuracy = 90, pp = 10}
-t.vortexpalla = {name = 'Vortexpalla', type = 'acciaio', category = 'fisico', power = '&mdash;', accuracy = 100, pp = 5}
-t.curardore = {name = 'Curardore', type = 'psico', category = 'stato', power = '&mdash;', accuracy = '&mdash;', pp = 10}
-t.acquadisale = {name = 'Acquadisale', type = 'acqua', category = 'speciale', power = 65, accuracy = 100, pp = 10}
-t.dononaturale = {name = 'Dononaturale', type = 'normale', category = 'fisico', power = '&mdash;', accuracy = 100, pp = 15}
-t.fintoattacco = {name = 'Fintoattacco', type = 'normale', category = 'fisico', power = 30, accuracy = 100, pp = 10}
-t.spennata = {name = 'Spennata', type = 'volante', category = 'fisico', power = 60, accuracy = 100, pp = 20}
-t.ventoincoda = {name = 'Ventoincoda', type = 'volante', category = 'stato', power = '&mdash;', accuracy = '&mdash;', pp = 15}
-t.acupressione = {name = 'Acupressione', type = 'normale', category = 'stato', power = '&mdash;', accuracy = '&mdash;', pp = 30}
-t.metalscoppio = {name = 'Metalscoppio', type = 'acciaio', category = 'fisico', power = '&mdash;', accuracy = 100, pp = 10}
-t.retromarcia = {name = 'Retromarcia', type = 'coleottero', category = 'fisico', power = 70, accuracy = 100, pp = 20}
-t.zuffa = {name = 'Zuffa', type = 'lotta', category = 'fisico', power = 120, accuracy = 100, pp = 5}
-t.rivincita = {name = 'Rivincita', type = 'buio', category = 'fisico', power = 50, accuracy = 100, pp = 10}
-t.garanzia = {name = 'Garanzia', type = 'buio', category = 'fisico', power = 60, accuracy = 100, pp = 10}
-t.divieto = {name = 'Divieto', type = 'buio', category = 'stato', power = '&mdash;', accuracy = 100, pp = 15}
-t.lancio = {name = 'Lancio', type = 'buio', category = 'fisico', power = '&mdash;', accuracy = 100, pp = 10}
-t.psicotrasfer = {name = 'Psicotrasfer', type = 'psico', category = 'stato', power = '&mdash;', accuracy = 100, pp = 10}
-t.asso = {name = 'Asso', type = 'normale', category = 'speciale', power = '&mdash;', accuracy = '&mdash;', pp = 5}
-t.anticura = {name = 'Anticura', type = 'psico', category = 'stato', power = '&mdash;', accuracy = 100, pp = 15}
-t.strizzata = {name = 'Strizzata', type = 'normale', category = 'speciale', power = '&mdash;', accuracy = 100, pp = 5}
-t.ingannoforza = {name = 'Ingannoforza', type = 'psico', category = 'stato', power = '&mdash;', accuracy = '&mdash;', pp = 10}
-t.gastroacido = {name = 'Gastroacido', type = 'veleno', category = 'stato', power = '&mdash;', accuracy = 100, pp = 10}
-t.fortuncanto = {name = 'Fortuncanto', type = 'normale', category = 'stato', power = '&mdash;', accuracy = '&mdash;', pp = 30}
-t.precedenza = {name = 'Precedenza', type = 'normale', category = 'stato', power = '&mdash;', accuracy = '&mdash;', pp = 20}
-t.copione = {name = 'Copione', type = 'normale', category = 'stato', power = '&mdash;', accuracy = '&mdash;', pp = 20}
-t.barattoforza = {name = 'Barattoforza', type = 'psico', category = 'stato', power = '&mdash;', accuracy = '&mdash;', pp = 10}
-t.barattoscudo = {name = 'Barattoscudo', type = 'psico', category = 'stato', power = '&mdash;', accuracy = '&mdash;', pp = 10}
-t.punizione = {name = 'Punizione', type = 'buio', category = 'fisico', power = '&mdash;', accuracy = 100, pp = 5}
-t.ultimascelta = {name = 'Ultimascelta', type = 'normale', category = 'fisico', power = 140, accuracy = 100, pp = 5}
-t.affannoseme = {name = 'Affannoseme', type = 'erba', category = 'stato', power = '&mdash;', accuracy = 100, pp = 10}
-t.sbigoattacco = {name = 'Sbigoattacco', type = 'buio', category = 'fisico', power = 70, accuracy = 100, pp = 5}
-t.fielepunte = {name = 'Fielepunte', type = 'veleno', category = 'stato', power = '&mdash;', accuracy = '&mdash;', pp = 20}
-t.cuorbaratto = {name = 'Cuorbaratto', type = 'psico', category = 'stato', power = '&mdash;', accuracy = '&mdash;', pp = 10}
-t.acquanello = {name = 'Acquanello', type = 'acqua', category = 'stato', power = '&mdash;', accuracy = '&mdash;', pp = 20}
-t.magnetascesa = {name = 'Magnetascesa', type = 'elettro', category = 'stato', power = '&mdash;', accuracy = '&mdash;', pp = 10}
-t.fuococarica = {name = 'Fuococarica', type = 'fuoco', category = 'fisico', power = 120, accuracy = 100, pp = 15}
-t.palmoforza = {name = 'Palmoforza', type = 'lotta', category = 'fisico', power = 60, accuracy = 100, pp = 10}
-t.forzasfera = {name = 'Forzasfera', type = 'lotta', category = 'speciale', power = 80, accuracy = '&mdash;', pp = 20}
-t.lucidatura = {name = 'Lucidatura', type = 'roccia', category = 'stato', power = '&mdash;', accuracy = '&mdash;', pp = 20}
-t.velenpuntura = {name = 'Velenpuntura', type = 'veleno', category = 'fisico', power = 80, accuracy = 100, pp = 20}
-t.neropulsar = {name = 'Neropulsar', type = 'buio', category = 'speciale', power = 80, accuracy = 100, pp = 15}
-t.nottesferza = {name = 'Nottesferza', type = 'buio', category = 'fisico', power = 70, accuracy = 100, pp = 15}
-t.idrondata = {name = 'Idrondata', type = 'acqua', category = 'fisico', power = 90, accuracy = 90, pp = 10}
-t.semebomba = {name = 'Semebomba', type = 'erba', category = 'fisico', power = 80, accuracy = 100, pp = 15}
-t.eterelama = {name = 'Eterelama', type = 'volante', category = 'speciale', power = 75, accuracy = 95, pp = 15}
-t['forbice x'] = {name = 'Forbice X', type = 'coleottero', category = 'fisico', power = 80, accuracy = 100, pp = 15}
-t.ronzio = {name = 'Ronzio', type = 'coleottero', category = 'speciale', power = 90, accuracy = 100, pp = 10}
-t.dragopulsar = {name = 'Dragopulsar', type = 'drago', category = 'speciale', power = 85, accuracy = 100, pp = 10}
-t.dragofuria = {name = 'Dragofuria', type = 'drago', category = 'fisico', power = 100, accuracy = 75, pp = 10}
-t.gemmoforza = {name = 'Gemmoforza', type = 'roccia', category = 'speciale', power = 80, accuracy = 100, pp = 20}
-t.assorbipugno = {name = 'Assorbipugno', type = 'lotta', category = 'fisico', power = 75, accuracy = 100, pp = 10}
-t.vuotonda = {name = 'Vuotonda', type = 'lotta', category = 'speciale', power = 40, accuracy = 100, pp = 30}
-t.focalcolpo = {name = 'Focalcolpo', type = 'lotta', category = 'speciale', power = 120, accuracy = 70, pp = 5}
-t.energipalla = {name = 'Energipalla', type = 'erba', category = 'speciale', power = 90, accuracy = 100, pp = 10}
-t.baldeali = {name = 'Baldeali', type = 'volante', category = 'fisico', power = 120, accuracy = 100, pp = 15}
-t.geoforza = {name = 'Geoforza', type = 'terra', category = 'speciale', power = 90, accuracy = 100, pp = 10}
-t.rapidscambio = {name = 'Rapidscambio', type = 'buio', category = 'stato', power = '&mdash;', accuracy = 100, pp = 10}
-t.gigaimpatto = {name = 'Gigaimpatto', type = 'normale', category = 'fisico', power = 150, accuracy = 90, pp = 5}
-t.congiura = {name = 'Congiura', type = 'buio', category = 'stato', power = '&mdash;', accuracy = '&mdash;', pp = 20}
-t.pugnoscarica = {name = 'Pugnoscarica', type = 'acciaio', category = 'fisico', power = 40, accuracy = 100, pp = 30}
-t.slavina = {name = 'Slavina', type = 'ghiaccio', category = 'fisico', power = 60, accuracy = 100, pp = 10}
-t.geloscheggia = {name = 'Geloscheggia', type = 'ghiaccio', category = 'fisico', power = 40, accuracy = 100, pp = 30}
-t.ombrartigli = {name = 'Ombrartigli', type = 'spettro', category = 'fisico', power = 70, accuracy = 100, pp = 15}
-t.fulmindenti = {name = 'Fulmindenti', type = 'elettro', category = 'fisico', power = 65, accuracy = 95, pp = 15}
-t.gelodenti = {name = 'Gelodenti', type = 'ghiaccio', category = 'fisico', power = 65, accuracy = 95, pp = 15}
-t.rogodenti = {name = 'Rogodenti', type = 'fuoco', category = 'fisico', power = 65, accuracy = 95, pp = 15}
-t.furtivombra = {name = 'Furtivombra', type = 'spettro', category = 'fisico', power = 40, accuracy = 100, pp = 30}
-t.pantanobomba = {name = 'Pantanobomba', type = 'terra', category = 'speciale', power = 65, accuracy = 85, pp = 10}
-t.psicotaglio = {name = 'Psicotaglio', type = 'psico', category = 'fisico', power = 70, accuracy = 100, pp = 20}
-t['cozzata zen'] = {name = 'Cozzata Zen', type = 'psico', category = 'fisico', power = 80, accuracy = 90, pp = 15}
-t.cristalcolpo = {name = 'Cristalcolpo', type = 'acciaio', category = 'speciale', power = 65, accuracy = 85, pp = 10}
-t.cannonflash = {name = 'Cannonflash', type = 'acciaio', category = 'speciale', power = 80, accuracy = 100, pp = 10}
-t.scalaroccia = {name = 'Scalaroccia', type = 'normale', category = 'fisico', power = 90, accuracy = 85, pp = 20}
-t.scacciabruma = {name = 'Scacciabruma', type = 'volante', category = 'stato', power = '&mdash;', accuracy = '&mdash;', pp = 15}
-t.distortozona = {name = 'Distortozona', type = 'psico', category = 'stato', power = '&mdash;', accuracy = '&mdash;', pp = 5}
-t.dragobolide = {name = 'Dragobolide', type = 'drago', category = 'speciale', power = 130, accuracy = 90, pp = 5}
-t.scarica = {name = 'Scarica', type = 'elettro', category = 'speciale', power = 80, accuracy = 100, pp = 15}
-t.lavasbuffo = {name = 'Lavasbuffo', type = 'fuoco', category = 'speciale', power = 80, accuracy = 100, pp = 15}
-t.verdebufera = {name = 'Verdebufera', type = 'erba', category = 'speciale', power = 130, accuracy = 90, pp = 5}
-t.vigorcolpo = {name = 'Vigorcolpo', type = 'erba', category = 'fisico', power = 120, accuracy = 85, pp = 10}
-t.devastomasso = {name = 'Devastomasso', type = 'roccia', category = 'fisico', power = 150, accuracy = 90, pp = 5}
-t.velenocroce = {name = 'Velenocroce', type = 'veleno', category = 'fisico', power = 70, accuracy = 100, pp = 20}
-t.sporcolancio = {name = 'Sporcolancio', type = 'veleno', category = 'fisico', power = 120, accuracy = 80, pp = 5}
-t.metaltestata = {name = 'Metaltestata', type = 'acciaio', category = 'fisico', power = 80, accuracy = 100, pp = 15}
-t.bombagnete = {name = 'Bombagnete', type = 'acciaio', category = 'fisico', power = 60, accuracy = '&mdash;', pp = 20}
-t.pietrataglio = {name = 'Pietrataglio', type = 'roccia', category = 'fisico', power = 100, accuracy = 80, pp = 5}
-t.incanto = {name = 'Incanto', type = 'normale', category = 'stato', power = '&mdash;', accuracy = 100, pp = 20}
-t.levitoroccia = {name = 'Levitoroccia', type = 'roccia', category = 'stato', power = '&mdash;', accuracy = '&mdash;', pp = 20}
-t.laccioerboso = {name = 'Laccioerboso', type = 'erba', category = 'speciale', power = '&mdash;', accuracy = 100, pp = 20}
-t.schiamazzo = {name = 'Schiamazzo', type = 'volante', category = 'speciale', power = 65, accuracy = 100, pp = 20}
-t.giudizio = {name = 'Giudizio', type = 'normale', category = 'speciale', power = 100, accuracy = 100, pp = 10}
-t.coleomorso = {name = 'Coleomorso', type = 'coleottero', category = 'fisico', power = 60, accuracy = 100, pp = 20}
-t.raggioscossa = {name = 'Raggioscossa', type = 'elettro', category = 'speciale', power = 50, accuracy = 90, pp = 10}
-t.mazzuolegno = {name = 'Mazzuolegno', type = 'erba', category = 'fisico', power = 120, accuracy = 100, pp = 15}
-t.acquagetto = {name = 'Acquagetto', type = 'acqua', category = 'fisico', power = 40, accuracy = 100, pp = 20}
-t.comandourto = {name = 'Comandourto', type = 'coleottero', category = 'fisico', power = 90, accuracy = 100, pp = 15}
-t.comandoscudo = {name = 'Comandoscudo', type = 'coleottero', category = 'stato', power = '&mdash;', accuracy = '&mdash;', pp = 10}
-t.comandocura = {name = 'Comandocura', type = 'coleottero', category = 'stato', power = '&mdash;', accuracy = '&mdash;', pp = 10}
-t.zuccata = {name = 'Zuccata', type = 'roccia', category = 'fisico', power = 150, accuracy = 80, pp = 5}
-t.doppiosmash = {name = 'Doppiosmash', type = 'normale', category = 'fisico', power = 35, accuracy = 90, pp = 10}
-t.fragortempo = {name = 'Fragortempo', type = 'drago', category = 'speciale', power = 150, accuracy = 90, pp = 5}
-t.fendispazio = {name = 'Fendispazio', type = 'drago', category = 'speciale', power = 100, accuracy = 95, pp = 5}
-t.lunardanza = {name = 'Lunardanza', type = 'psico', category = 'stato', power = '&mdash;', accuracy = '&mdash;', pp = 10}
-t.sbriciolmano = {name = 'Sbriciolmano', type = 'normale', category = 'fisico', power = '&mdash;', accuracy = 100, pp = 5}
-t.magmaclisma = {name = 'Magmaclisma', type = 'fuoco', category = 'speciale', power = 100, accuracy = 75, pp = 5}
-t.vuototetro = {name = 'Vuototetro', type = 'buio', category = 'stato', power = '&mdash;', accuracy = 50, pp = 10}
-t.infuriaseme = {name = 'Infuriaseme', type = 'erba', category = 'speciale', power = 120, accuracy = 85, pp = 5}
-t.funestovento = {name = 'Funestovento', type = 'spettro', category = 'speciale', power = 60, accuracy = 100, pp = 5}
-t.oscurotuffo = {name = 'Oscurotuffo', type = 'spettro', category = 'fisico', power = 120, accuracy = 100, pp = 5}
-t.unghiaguzze = {name = 'Unghiaguzze', type = 'buio', category = 'stato', power = '&mdash;', accuracy = '&mdash;', pp = 15}
-t.bodyguard = {name = 'Bodyguard', type = 'roccia', category = 'stato', power = '&mdash;', accuracy = '&mdash;', pp = 10}
-t.paridifesa = {name = 'Paridifesa', type = 'psico', category = 'stato', power = '&mdash;', accuracy = '&mdash;', pp = 10}
-t.pariattacco = {name = 'Pariattacco', type = 'psico', category = 'stato', power = '&mdash;', accuracy = '&mdash;', pp = 10}
-t.mirabilzona = {name = 'Mirabilzona', type = 'psico', category = 'stato', power = '&mdash;', accuracy = '&mdash;', pp = 10}
-t.psicoshock = {name = 'Psicoshock', type = 'psico', category = 'speciale', power = 80, accuracy = 100, pp = 10}
-t.velenoshock = {name = 'Velenoshock', type = 'veleno', category = 'speciale', power = 65, accuracy = 100, pp = 10}
-t.sganciapesi = {name = 'Sganciapesi', type = 'acciaio', category = 'stato', power = '&mdash;', accuracy = '&mdash;', pp = 15}
-t.polverabbia = {name = 'Polverabbia', type = 'coleottero', category = 'stato', power = '&mdash;', accuracy = '&mdash;', pp = 20}
-t.telecinesi = {name = 'Telecinesi', type = 'psico', category = 'stato', power = '&mdash;', accuracy = '&mdash;', pp = 15}
-t.magicozona = {name = 'Magicozona', type = 'psico', category = 'stato', power = '&mdash;', accuracy = '&mdash;', pp = 10}
-t.abbattimento = {name = 'Abbattimento', type = 'roccia', category = 'fisico', power = 50, accuracy = 100, pp = 15}
-t.tempestretta = {name = 'Tempestretta', type = 'lotta', category = 'fisico', power = 60, accuracy = 100, pp = 10}
-t.pirolancio = {name = 'Pirolancio', type = 'fuoco', category = 'speciale', power = 70, accuracy = 100, pp = 15}
-t.fangonda = {name = 'Fangonda', type = 'veleno', category = 'speciale', power = 95, accuracy = 100, pp = 10}
-t.eledanza = {name = 'Eledanza', type = 'coleottero', category = 'stato', power = '&mdash;', accuracy = '&mdash;', pp = 20}
-t.pesobomba = {name = 'Pesobomba', type = 'acciaio', category = 'fisico', power = '&mdash;', accuracy = 100, pp = 10}
-t.sincrumore = {name = 'Sincrumore', type = 'psico', category = 'speciale', power = 120, accuracy = 100, pp = 15}
-t.energisfera = {name = 'Energisfera', type = 'elettro', category = 'speciale', power = '&mdash;', accuracy = 100, pp = 10}
-t.inondazione = {name = 'Inondazione', type = 'acqua', category = 'stato', power = '&mdash;', accuracy = 100, pp = 20}
-t.nitrocarica = {name = 'Nitrocarica', type = 'fuoco', category = 'fisico', power = 50, accuracy = 100, pp = 20}
-t.arrotola = {name = 'Arrotola', type = 'veleno', category = 'stato', power = '&mdash;', accuracy = '&mdash;', pp = 20}
-t.calciobasso = {name = 'Calciobasso', type = 'lotta', category = 'fisico', power = 65, accuracy = 100, pp = 20}
-t.acidobomba = {name = 'Acidobomba', type = 'veleno', category = 'speciale', power = 40, accuracy = 100, pp = 20}
-t.ripicca = {name = 'Ripicca', type = 'buio', category = 'fisico', power = 95, accuracy = 100, pp = 15}
-t.ondisinvolta = {name = 'Ondisinvolta', type = 'normale', category = 'stato', power = '&mdash;', accuracy = 100, pp = 15}
-t.saltamicizia = {name = 'Saltamicizia', type = 'normale', category = 'stato', power = '&mdash;', accuracy = 100, pp = 15}
-t.cortesia = {name = 'Cortesia', type = 'normale', category = 'stato', power = '&mdash;', accuracy = '&mdash;', pp = 15}
-t.coro = {name = 'Coro', type = 'normale', category = 'speciale', power = 60, accuracy = 100, pp = 15}
-t.echeggiavoce = {name = 'Echeggiavoce', type = 'normale', category = 'speciale', power = 40, accuracy = 100, pp = 15}
-t.insidia = {name = 'Insidia', type = 'normale', category = 'fisico', power = 70, accuracy = 100, pp = 20}
-t.pulifumo = {name = 'Pulifumo', type = 'veleno', category = 'speciale', power = 50, accuracy = '&mdash;', pp = 15}
-t.veicolaforza = {name = 'Veicolaforza', type = 'psico', category = 'speciale', power = 20, accuracy = 100, pp = 10}
-t.anticipo = {name = 'Anticipo', type = 'lotta', category = 'stato', power = '&mdash;', accuracy = '&mdash;', pp = 15}
-t.cambiaposto = {name = 'Cambiaposto', type = 'psico', category = 'stato', power = '&mdash;', accuracy = '&mdash;', pp = 15}
-t.idrovampata = {name = 'Idrovampata', type = 'acqua', category = 'speciale', power = 80, accuracy = 100, pp = 15}
-t.gettaguscio = {name = 'Gettaguscio', type = 'normale', category = 'stato', power = '&mdash;', accuracy = '&mdash;', pp = 15}
-t.ondasana = {name = 'Ondasana', type = 'psico', category = 'stato', power = '&mdash;', accuracy = '&mdash;', pp = 10}
-t.sciagura = {name = 'Sciagura', type = 'spettro', category = 'speciale', power = 65, accuracy = 100, pp = 10}
-t.cadutalibera = {name = 'Cadutalibera', type = 'volante', category = 'fisico', power = 60, accuracy = 100, pp = 10}
-t.cambiomarcia = {name = 'Cambiomarcia', type = 'acciaio', category = 'stato', power = '&mdash;', accuracy = '&mdash;', pp = 10}
-t.ribaltiro = {name = 'Ribaltiro', type = 'lotta', category = 'fisico', power = 60, accuracy = 90, pp = 10}
-t.bruciatutto = {name = 'Bruciatutto', type = 'fuoco', category = 'speciale', power = 60, accuracy = 100, pp = 15}
-t.spintone = {name = 'Spintone', type = 'buio', category = 'stato', power = '&mdash;', accuracy = 100, pp = 15}
-t.acrobazia = {name = 'Acrobazia', type = 'volante', category = 'fisico', power = 55, accuracy = 100, pp = 15}
-t.riflettipo = {name = 'Riflettipo', type = 'normale', category = 'stato', power = '&mdash;', accuracy = '&mdash;', pp = 15}
-t.nemesi = {name = 'Nemesi', type = 'normale', category = 'fisico', power = 70, accuracy = 100, pp = 5}
-t.azzardo = {name = 'Azzardo', type = 'lotta', category = 'speciale', power = '&mdash;', accuracy = 100, pp = 5}
-t.cediregalo = {name = 'Cediregalo', type = 'normale', category = 'stato', power = '&mdash;', accuracy = '&mdash;', pp = 15}
-t.marchiatura = {name = 'Marchiatura', type = 'fuoco', category = 'speciale', power = 100, accuracy = 50, pp = 5}
-t.acquapatto = {name = 'Acquapatto', type = 'acqua', category = 'speciale', power = 80, accuracy = 100, pp = 10}
-t.fiammapatto = {name = 'Fiammapatto', type = 'fuoco', category = 'speciale', power = 80, accuracy = 100, pp = 10}
-t.erbapatto = {name = 'Erbapatto', type = 'erba', category = 'speciale', power = 80, accuracy = 100, pp = 10}
-t.invertivolt = {name = 'Invertivolt', type = 'elettro', category = 'speciale', power = 70, accuracy = 100, pp = 20}
-t.entomoblocco = {name = 'Entomoblocco', type = 'coleottero', category = 'speciale', power = 50, accuracy = 100, pp = 20}
-t.battiterra = {name = 'Battiterra', type = 'terra', category = 'fisico', power = 60, accuracy = 100, pp = 20}
-t.alitogelido = {name = 'Alitogelido', type = 'ghiaccio', category = 'speciale', power = 60, accuracy = 90, pp = 10}
-t.codadrago = {name = 'Codadrago', type = 'drago', category = 'fisico', power = 60, accuracy = 90, pp = 10}
-t.cuordileone = {name = 'Cuordileone', type = 'normale', category = 'stato', power = '&mdash;', accuracy = '&mdash;', pp = 30}
-t.elettrotela = {name = 'Elettrotela', type = 'elettro', category = 'speciale', power = 55, accuracy = 95, pp = 15}
-t.sprizzalampo = {name = 'Sprizzalampo', type = 'elettro', category = 'fisico', power = 90, accuracy = 100, pp = 15}
-t.giravvita = {name = 'Giravvita', type = 'terra', category = 'fisico', power = 80, accuracy = 95, pp = 10}
-t.doppiocolpo = {name = 'Doppiocolpo', type = 'drago', category = 'fisico', power = 40, accuracy = 90, pp = 15}
-t.cuorestampo = {name = 'Cuorestampo', type = 'psico', category = 'fisico', power = 60, accuracy = 100, pp = 25}
-t.legnicorno = {name = 'Legnicorno', type = 'erba', category = 'fisico', power = 75, accuracy = 100, pp = 10}
-t.spadasolenne = {name = 'Spadasolenne', type = 'lotta', category = 'fisico', power = 90, accuracy = 100, pp = 15}
-t.conchilama = {name = 'Conchilama', type = 'acqua', category = 'fisico', power = 75, accuracy = 95, pp = 10}
-t.marchiafuoco = {name = 'Marchiafuoco', type = 'fuoco', category = 'fisico', power = '&mdash;', accuracy = 100, pp = 10}
-t.vorticerba = {name = 'Vorticerba', type = 'erba', category = 'speciale', power = 65, accuracy = 90, pp = 10}
-t.rulloduro = {name = 'Rulloduro', type = 'coleottero', category = 'fisico', power = 65, accuracy = 100, pp = 20}
-t.cotonscudo = {name = 'Cotonscudo', type = 'erba', category = 'stato', power = '&mdash;', accuracy = '&mdash;', pp = 10}
-t.urtoscuro = {name = 'Urtoscuro', type = 'buio', category = 'speciale', power = 85, accuracy = 95, pp = 10}
-t.psicobotta = {name = 'Psicobotta', type = 'psico', category = 'speciale', power = 100, accuracy = 100, pp = 10}
-t.spazzasberla = {name = 'Spazzasberla', type = 'normale', category = 'fisico', power = 25, accuracy = 85, pp = 10}
-t.tifone = {name = 'Tifone', type = 'volante', category = 'speciale', power = 110, accuracy = 70, pp = 10}
-t.ricciolata = {name = 'Ricciolata', type = 'normale', category = 'fisico', power = 120, accuracy = 100, pp = 15}
-t.ingracolpo = {name = 'Ingracolpo', type = 'acciaio', category = 'fisico', power = 50, accuracy = 85, pp = 15}
-t.sparafuoco = {name = 'Sparafuoco', type = 'fuoco', category = 'speciale', power = 100, accuracy = 100, pp = 5}
-t.tecnobotto = {name = 'Tecnobotto', type = 'normale', category = 'speciale', power = 120, accuracy = 100, pp = 5}
-t.cantoantico = {name = 'Cantoantico', type = 'normale', category = 'speciale', power = 75, accuracy = 100, pp = 10}
-t.spadamistica = {name = 'Spadamistica', type = 'lotta', category = 'speciale', power = 85, accuracy = 100, pp = 10}
-t.gelamondo = {name = 'Gelamondo', type = 'ghiaccio', category = 'speciale', power = 65, accuracy = 95, pp = 10}
-t.lucesiluro = {name = 'Lucesiluro', type = 'elettro', category = 'fisico', power = 130, accuracy = 85, pp = 5}
-t.fuocoblu = {name = 'Fuocoblu', type = 'fuoco', category = 'speciale', power = 130, accuracy = 85, pp = 5}
-t.voldifuoco = {name = 'Voldifuoco', type = 'fuoco', category = 'speciale', power = 80, accuracy = 100, pp = 10}
-t.elettrogelo = {name = 'Elettrogelo', type = 'ghiaccio', category = 'fisico', power = 140, accuracy = 90, pp = 5}
-t.vampagelida = {name = 'Vampagelida', type = 'ghiaccio', category = 'speciale', power = 140, accuracy = 90, pp = 5}
-t.urlorabbia = {name = 'Urlorabbia', type = 'buio', category = 'speciale', power = 55, accuracy = 95, pp = 15}
-t.scagliagelo = {name = 'Scagliagelo', type = 'ghiaccio', category = 'fisico', power = 85, accuracy = 90, pp = 10}
-t['generatore v'] = {name = 'Generatore V', type = 'fuoco', category = 'fisico', power = 180, accuracy = 95, pp = 5}
-t.incrofiamma = {name = 'Incrofiamma', type = 'fuoco', category = 'speciale', power = 100, accuracy = 100, pp = 5}
-t.incrotuono = {name = 'Incrotuono', type = 'elettro', category = 'fisico', power = 100, accuracy = 100, pp = 5}
-t.schiacciatuffo = {name = 'Schiacciatuffo', type = 'lotta', category = 'fisico', power = 80, accuracy = 95, pp = 10}
-t.ribaltappeto = {name = 'Ribaltappeto', type = 'lotta', category = 'stato', power = '&mdash;', accuracy = '&mdash;', pp = 10}
-t.rutto = {name = 'Rutto', type = 'veleno', category = 'speciale', power = 120, accuracy = 90, pp = 10}
-t.aracampo = {name = 'Aracampo', type = 'terra', category = 'stato', power = '&mdash;', accuracy = '&mdash;', pp = 10}
-t['rete vischiosa'] = {name = 'Rete Vischiosa', type = 'coleottero', category = 'stato', power = '&mdash;', accuracy = '&mdash;', pp = 20}
-t.pungiglione = {name = 'Pungiglione', type = 'coleottero', category = 'fisico', power = 50, accuracy = 100, pp = 25}
-t.spettrotuffo = {name = 'Spettrotuffo', type = 'spettro', category = 'fisico', power = 90, accuracy = 100, pp = 10}
-t.halloween = {name = 'Halloween', type = 'spettro', category = 'stato', power = '&mdash;', accuracy = 100, pp = 20}
-t.urlo = {name = 'Urlo', type = 'normale', category = 'stato', power = '&mdash;', accuracy = 100, pp = 30}
-t.pioggiaplasma = {name = 'Pioggiaplasma', type = 'elettro', category = 'stato', power = '&mdash;', accuracy = '&mdash;', pp = 25}
-t.caricaparabola = {name = 'Caricaparabola', type = 'elettro', category = 'speciale', power = 65, accuracy = 100, pp = 20}
-t.boscomalocchio = {name = 'Boscomalocchio', type = 'erba', category = 'stato', power = '&mdash;', accuracy = 100, pp = 20}
-t.schiacciatuffo = {name = 'Schiacciatuffo', type = 'lotta', category = 'fisico', power = 100, accuracy = 95, pp = 10}
-t.fiortempesta = {name = 'Fiortempesta', type = 'erba', category = 'fisico', power = 90, accuracy = 100, pp = 15}
-t.liofilizzazione = {name = 'Liofilizzazione', type = 'ghiaccio', category = 'speciale', power = 70, accuracy = 100, pp = 20}
-t.incantavoce = {name = 'Incantavoce', type = 'folletto', category = 'speciale', power = 40, accuracy = '&mdash;', pp = 15}
-t.monito = {name = 'Monito', type = 'buio', category = 'stato', power = '&mdash;', accuracy = 100, pp = 20}
-t.sottosopra = {name = 'Sottosopra', type = 'buio', category = 'stato', power = '&mdash;', accuracy = 100, pp = 20}
-t.assorbibacio = {name = 'Assorbibacio', type = 'folletto', category = 'speciale', power = 50, accuracy = 100, pp = 10}
-t.truccodifesa = {name = 'Truccodifesa', type = 'folletto', category = 'stato', power = '&mdash;', accuracy = '&mdash;', pp = 10}
-t.fiordifesa = {name = 'Fiordifesa', type = 'folletto', category = 'stato', power = '&mdash;', accuracy = '&mdash;', pp = 10}
-t['campo erboso'] = {name = 'Campo Erboso', type = 'erba', category = 'stato', power = '&mdash;', accuracy = '&mdash;', pp = 10}
-t['campo nebbioso'] = {name = 'Campo Nebbioso', type = 'folletto', category = 'stato', power = '&mdash;', accuracy = '&mdash;', pp = 10}
-t.elettrocontagio = {name = 'Elettrocontagio', type = 'elettro', category = 'stato', power = '&mdash;', accuracy = '&mdash;', pp = 20}
-t.carineria = {name = 'Carineria', type = 'folletto', category = 'fisico', power = 90, accuracy = 90, pp = 10}
-t['vento di fata'] = {name = 'Vento di Fata', type = 'folletto', category = 'speciale', power = 40, accuracy = 100, pp = 30}
-t['forza lunare'] = {name = 'Forza Lunare', type = 'folletto', category = 'speciale', power = 95, accuracy = 100, pp = 15}
-t.ondaboato = {name = 'Ondaboato', type = 'normale', category = 'speciale', power = 140, accuracy = 100, pp = 10}
-t['blocco fatato'] = {name = 'Blocco Fatato', type = 'folletto', category = 'stato', power = '&mdash;', accuracy = '&mdash;', pp = 10}
-t['scudo reale'] = {name = 'Scudo Reale', type = 'acciaio', category = 'stato', power = '&mdash;', accuracy = '&mdash;', pp = 10}
-t.simpatia = {name = 'Simpatia', type = 'normale', category = 'stato', power = '&mdash;', accuracy = '&mdash;', pp = 20}
-t.confidenza = {name = 'Confidenza', type = 'normale', category = 'stato', power = '&mdash;', accuracy = '&mdash;', pp = 20}
-t.diamantempesta = {name = 'Diamantempesta', type = 'roccia', category = 'fisico', power = 100, accuracy = 95, pp = 5}
-t.vaporscoppio = {name = 'Vaporscoppio', type = 'acqua', category = 'speciale', power = 110, accuracy = 95, pp = 5}
-t.forodimensionale = {name = 'Forodimensionale', type = 'psico', category = 'speciale', power = 80, accuracy = '&mdash;', pp = 5}
-t.acqualame = {name = 'Acqualame', type = 'acqua', category = 'speciale', power = 15, accuracy = 100, pp = 20}
-t.magifiamma = {name = 'Magifiamma', type = 'fuoco', category = 'speciale', power = 75, accuracy = 100, pp = 10}
-t.agodifesa = {name = 'Agodifesa', type = 'erba', category = 'stato', power = '&mdash;', accuracy = '&mdash;', pp = 10}
-t.nebularoma = {name = 'Nebularoma', type = 'folletto', category = 'stato', power = '&mdash;', accuracy = '&mdash;', pp = 20}
-t.elettromistero = {name = 'Elettromistero', type = 'elettro', category = 'stato', power = '&mdash;', accuracy = 100, pp = 15}
-t.velenotrappola = {name = 'Velenotrappola', type = 'veleno', category = 'stato', power = '&mdash;', accuracy = 100, pp = 20}
-t.pulviscoppio = {name = 'Pulviscoppio', type = 'coleottero', category = 'stato', power = '&mdash;', accuracy = 100, pp = 20}
-t.geocontrollo = {name = 'Geocontrollo', type = 'folletto', category = 'stato', power = '&mdash;', accuracy = '&mdash;', pp = 10}
-t['controllo polare'] = {name = 'Controllo Polare', type = 'elettro', category = 'stato', power = '&mdash;', accuracy = '&mdash;', pp = 20}
-t.cuccagna = {name = 'Cuccagna', type = 'normale', category = 'stato', power = '&mdash;', accuracy = '&mdash;', pp = 30}
-t['campo elettrico'] = {name = 'Campo Elettrico', type = 'elettro', category = 'stato', power = '&mdash;', accuracy = '&mdash;', pp = 10}
-t.magibrillio = {name = 'Magibrillio', type = 'folletto', category = 'speciale', power = 80, accuracy = 100, pp = 10}
-t.auguri = {name = 'Auguri', type = 'normale', category = 'stato', power = '&mdash;', accuracy = '&mdash;', pp = 40}
-t['mano nella mano'] = {name = 'Mano nella Mano', type = 'normale', category = 'stato', power = '&mdash;', accuracy = '&mdash;', pp = 40}
-t['occhioni teneri'] = {name = 'Occhioni Teneri', type = 'folletto', category = 'stato', power = '&mdash;', accuracy = 100, pp = 30}
-t.elettrococcola = {name = 'Elettrococcola', type = 'elettro', category = 'fisico', power = 20, accuracy = 100, pp = 20}
-t.riguardo = {name = 'Riguardo', type = 'normale', category = 'fisico', power = 40, accuracy = 100, pp = 40}
-t.assillo = {name = 'Assillo', type = 'coleottero', category = 'speciale', power = 20, accuracy = 100, pp = 20}
-t.crescipugno = {name = 'Crescipugno', type = 'lotta', category = 'fisico', power = 40, accuracy = 100, pp = 20}
-t['ali del fato'] = {name = 'Ali del Fato', type = 'volante', category = 'speciale', power = 80, accuracy = 100, pp = 10}
-t['mille frecce'] = {name = 'Mille Frecce', type = 'terra', category = 'fisico', power = 90, accuracy = 100, pp = 10}
-t['mille onde'] = {name = 'Mille Onde', type = 'terra', category = 'fisico', power = 90, accuracy = 100, pp = 10}
-t['forza tellurica'] = {name = 'Forza Tellurica', type = 'terra', category = 'fisico', power = 90, accuracy = 100, pp = 10}
-t['luce nefasta'] = {name = 'Luce Nefasta', type = 'folletto', category = 'speciale', power = 140, accuracy = 90, pp = 5}
-t.primopulsar = {name = 'Primopulsar', type = 'acqua', category = 'speciale', power = 110, accuracy = 85, pp = 10}
-t['spade telluriche'] = {name = 'Spade Telluriche', type = 'terra', category = 'fisico', power = 120, accuracy = 85, pp = 10}
-t['ascesa del drago'] = {name = 'Ascesa del Drago', type = 'volante', category = 'fisico', power = 120, accuracy = 100, pp = 5}
-t.urtodimensionale = {name = 'Urtodimensionale', type = 'buio', category = 'fisico', power = 100, accuracy = '&mdash;', pp = 5}
-t.sabbiaccumulo = {name = 'Sabbiaccumulo', type = 'terra', category = 'stato', power = '&mdash;', accuracy = '&mdash;', pp = 10}
-t.schermaglia = {name = 'Schermaglia', type = 'coleottero', category = 'fisico', power = 90, accuracy = 100, pp = 10}
-t.fortino = {name = 'Fortino', type = 'veleno', category = 'stato', power = '&mdash;', accuracy = '&mdash;', pp = 10}
-t["cucitura d'ombra"] = {name = "Cucitura d'Ombra", type = 'spettro', category = 'fisico', power = 80, accuracy = 100, pp = 10}
-t.braccioteso = {name = 'Braccioteso', type = 'buio', category = 'fisico', power = 85, accuracy = 100, pp = 10}
-t['canto effimero'] = {name = 'Canto Effimero', type = 'acqua', category = 'speciale', power = 90, accuracy = 100, pp = 10}
-t.martelgelo = {name = 'Martelgelo', type = 'ghiaccio', category = 'fisico', power = 100, accuracy = 90, pp = 10}
-t['cura floreale'] = {name = 'Cura Floreale', type = 'folletto', category = 'stato', power = '&mdash;', accuracy = '&mdash;', pp = 10}
-t['forza equina'] = {name = 'Forza Equina', type = 'terra', category = 'fisico', power = 95, accuracy = 95, pp = 10}
-t.assorbiforza = {name = 'Assorbiforza', type = 'erba', category = 'stato', power = '&mdash;', accuracy = 100, pp = 10}
-t['lama solare'] = {name = 'Lama Solare', type = 'erba', category = 'fisico', power = 125, accuracy = 100, pp = 10}
-t.fogliame = {name = 'Fogliame', type = 'erba', category = 'fisico', power = 40, accuracy = 100, pp = 40}
-t.riflettore = {name = 'Riflettore', type = 'normale', category = 'stato', power = '&mdash;', accuracy = '&mdash;', pp = 15}
-t.velenotela = {name = 'Velenotela', type = 'veleno', category = 'stato', power = '&mdash;', accuracy = 100, pp = 20}
-t.concentrazione = {name = 'Concentrazione', type = 'normale', category = 'stato', power = '&mdash;', accuracy = '&mdash;', pp = 30}
-t['marciainpiù'] = {name = 'Marciainpiù', type = 'acciaio', category = 'stato', power = '&mdash;', accuracy = '&mdash;', pp = 20}
-t['colpo infernale'] = {name = 'Colpo Infernale', type = 'buio', category = 'fisico', power = 80, accuracy = 100, pp = 15}
-t.sferapolline = {name = 'Sferapolline', type = 'coleottero', category = 'speciale', power = 90, accuracy = 100, pp = 15}
-t["colpo d'ancora"] = {name = "Colpo d'Ancora", type = 'acciaio', category = 'fisico', power = 80, accuracy = 100, pp = 20}
-t['campo psichico'] = {name = 'Campo Psichico', type = 'psico', category = 'stato', power = '&mdash;', accuracy = '&mdash;', pp = 10}
-t.assalto = {name = 'Assalto', type = 'coleottero', category = 'fisico', power = 80, accuracy = 100, pp = 15}
-t['frusta di fuoco'] = {name = 'Frusta di Fuoco', type = 'fuoco', category = 'fisico', power = 80, accuracy = 100, pp = 15}
-t.tracotanza = {name = 'Tracotanza', type = 'buio', category = 'fisico', power = 20, accuracy = 100, pp = 10}
-t['ultima fiamma'] = {name = 'Ultima Fiamma', type = 'fuoco', category = 'speciale', power = 130, accuracy = 100, pp = 5}
-t.velociscambio = {name = 'Velociscambio', type = 'psico', category = 'stato', power = '&mdash;', accuracy = '&mdash;', pp = 10}
-t.sottilcorno = {name = 'Sottilcorno', type = 'acciaio', category = 'fisico', power = 70, accuracy = '&mdash;', pp = 10}
-t.purificazione = {name = 'Purificazione', type = 'veleno', category = 'stato', power = '&mdash;', accuracy = '&mdash;', pp = 20}
-t.mutadanza = {name = 'Mutadanza', type = 'normale', category = 'speciale', power = 90, accuracy = 100, pp = 15}
-t.nucleocastigo = {name = 'Nucleocastigo', type = 'drago', category = 'speciale', power = 100, accuracy = 100, pp = 10}
-t.tropicalcio = {name = 'Tropicalcio', type = 'erba', category = 'fisico', power = 70, accuracy = 100, pp = 15}
-t.imposizione = {name = 'Imposizione', type = 'psico', category = 'stato', power = '&mdash;', accuracy = '&mdash;', pp = 15}
-t.cannonbecco = {name = 'Cannonbecco', type = 'Volante', category = 'fisico', power = 100, accuracy = 100, pp = 15}
-t.clamorsquame = {name = 'Clamorsquame', type = 'drago', category = 'speciale', power = 110, accuracy = 100, pp = 5}
-t.marteldrago = {name = 'Marteldrago', type = 'drago', category = 'fisico', power = 90, accuracy = 100, pp = 15}
-t.vorticolpo = {name = 'Vorticolpo', type = 'buio', category = 'fisico', power = 60, accuracy = 100, pp = 20}
-t.velaurora = {name = 'Velaurora', type = 'ghiaccio', category = 'stato', power = '&mdash;', accuracy = '&mdash;', pp = 20}
-t.gusciotrappola = {name = 'Gusciotrappola', type = 'fuoco', category = 'speciale', power = 150, accuracy = 100, pp = 5}
-t.cannonfiore = {name = 'Cannonfiore', type = 'folletto', category = 'speciale', power = 130, accuracy = 90, pp = 5}
-t.psicozanna = {name = 'Psicozanna', type = 'psico', category = 'fisico', power = 85, accuracy = 100, pp = 10}
-t.battipiedi = {name = 'Battipiedi', type = 'terra', category = 'fisico', power = 75, accuracy = 100, pp = 10}
-t.ossotetro = {name = 'Ossotetro', type = 'spettro', category = 'fisico', power = 85, accuracy = 100, pp = 10}
-t.rocciarapida = {name = 'Rocciarapida', type = 'roccia', category = 'fisico', power = 40, accuracy = 100, pp = 20}
-t.idrobreccia = {name = 'Idrobreccia', type = 'acqua', category = 'fisico', power = 85, accuracy = 100, pp = 10}
-t.prismalaser = {name = 'Prismalaser', type = 'psico', category = 'speciale', power = 160, accuracy = 100, pp = 10}
-t.ombrafurto = {name = 'Ombrafurto', type = 'spettro', category = 'fisico', power = 90, accuracy = 100, pp = 10}
-t.astrocarica = {name = 'Astrocarica', type = 'acciaio', category = 'fisico', power = 100, accuracy = 100, pp = 5}
-t["raggio d'ombra"] = {name = "Raggio d'Ombra", type = 'spettro', category = 'speciale', power = 100, accuracy = 100, pp = 5}
-t.occhionilucidi = {name = 'Occhionilucidi', type = 'normale', category = 'stato', power = '&mdash;', accuracy = '&mdash;', pp = 20}
-t.elettropizzico = {name = 'Elettropizzico', type = 'elettro', category = 'fisico', power = 80, accuracy = 100, pp = 10}
-t['ira della natura'] = {name = "Ira della Natura", type = 'folletto', category = 'speciale', power = '&mdash;', accuracy = 90, pp = 10}
-t.multiattacco = {name = 'Multiattacco', type = 'normale', category = 'fisico', power = 90, accuracy = 100, pp = 10}
-t['geyser fotonico'] = {name = 'Geyser Fotonico', type = 'psico', category = 'speciale', power = 100, accuracy = 100, pp = 5}
-t['sbalorditesta'] = {name = 'Sbalorditesta', type = 'fuoco', category = 'speciale', power = 150, accuracy = 100, pp = 5}
-t['pugni plasma'] = {name = 'Pugni Plasma', type = 'elettro', category = 'fisico', power = 100, accuracy = 100, pp = 15}
-t['pugni corazzati'] = {name = 'Pugni Corazzati', type = 'acciaio', category = 'fisico', power = 60, accuracy = 100, pp = 5}
 -- New moves, without all infos
--- t.sbarramento = {name = 'Sbarramento', type = 'buio', category = nil, power = nil, accuracy = nil, pp = 40}
--- t["raggio d'acciaio"] = {name = "Raggio d'Acciaio", type = 'acciaio', category = nil, power = nil, accuracy = nil, pp = nil}
--- t["ruota d'aura"] = {name = "Ruota d'Aura", type = 'elettro', category = nil, power = nil, accuracy = nil, pp = nil}
--- t.vastoimpatto = {name = 'Vastoimpatto', type = nil, category = nil, power = nil, accuracy = nil, pp = nil}
->>>>>>> e13bc3b3
+-- t.sbarramento = {name = 'Sbarramento', type = 'buio', category = nil, power = nil, accuracy = nil, pp = 40, gen = 8}
+-- t["raggio d'acciaio"] = {name = "Raggio d'Acciaio", type = 'acciaio', category = nil, power = nil, accuracy = nil, pp = nil, gen = 8}
+-- t["ruota d'aura"] = {name = "Ruota d'Aura", type = 'elettro', category = nil, power = nil, accuracy = nil, pp = nil, gen = 8}
+-- t.vastoimpatto = {name = 'Vastoimpatto', type = nil, category = nil, power = nil, accuracy = nil, pp = nil, gen = 8}
 
 return t